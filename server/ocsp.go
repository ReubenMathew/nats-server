// Copyright 2021 The NATS Authors
// Licensed under the Apache License, Version 2.0 (the "License");
// you may not use this file except in compliance with the License.
// You may obtain a copy of the License at
//
// http://www.apache.org/licenses/LICENSE-2.0
//
// Unless required by applicable law or agreed to in writing, software
// distributed under the License is distributed on an "AS IS" BASIS,
// WITHOUT WARRANTIES OR CONDITIONS OF ANY KIND, either express or implied.
// See the License for the specific language governing permissions and
// limitations under the License.

package server

import (
	"crypto/sha256"
	"crypto/tls"
	"crypto/x509"
	"encoding/asn1"
	"encoding/base64"
	"encoding/pem"
	"fmt"
	"io"
	"net/http"
	"os"
	"path/filepath"
	"strings"
	"sync"
	"time"

	"golang.org/x/crypto/ocsp"

<<<<<<< HEAD
=======
	"github.com/nats-io/nats-server/v2/server/certidp"
>>>>>>> b2e7725a
	"github.com/nats-io/nats-server/v2/server/certstore"
)

const (
	defaultOCSPStoreDir      = "ocsp"
	defaultOCSPCheckInterval = 24 * time.Hour
	minOCSPCheckInterval     = 2 * time.Minute
)

type OCSPMode uint8

const (
	// OCSPModeAuto staples a status, only if "status_request" is set in cert.
	OCSPModeAuto OCSPMode = iota

	// OCSPModeAlways enforces OCSP stapling for certs and shuts down the server in
	// case a server is revoked or cannot get OCSP staples.
	OCSPModeAlways

	// OCSPModeNever disables OCSP stapling even if cert has Must-Staple flag.
	OCSPModeNever

	// OCSPModeMust honors the Must-Staple flag from a certificate but also causing shutdown
	// in case the certificate has been revoked.
	OCSPModeMust
)

// OCSPMonitor monitors the state of a staple per certificate.
type OCSPMonitor struct {
	kind     string
	mu       sync.Mutex
	raw      []byte
	srv      *Server
	certFile string
	resp     *ocsp.Response
	hc       *http.Client
	stopCh   chan struct{}
	Leaf     *x509.Certificate
	Issuer   *x509.Certificate

	shutdownOnRevoke bool
}

func (oc *OCSPMonitor) getNextRun() time.Duration {
	oc.mu.Lock()
	nextUpdate := oc.resp.NextUpdate
	oc.mu.Unlock()

	now := time.Now()
	if nextUpdate.IsZero() {
		// If response is missing NextUpdate, we check the day after.
		// Technically, if NextUpdate is missing, we can try whenever.
		// https://tools.ietf.org/html/rfc6960#section-4.2.2.1
		return defaultOCSPCheckInterval
	}
	dur := nextUpdate.Sub(now) / 2

	// If negative, then wait a couple of minutes before getting another staple.
	if dur < 0 {
		return minOCSPCheckInterval
	}

	return dur
}

func (oc *OCSPMonitor) getStatus() ([]byte, *ocsp.Response, error) {
	raw, resp := oc.getCacheStatus()
	if len(raw) > 0 && resp != nil {
		// Check if the OCSP is still valid.
		if err := validOCSPResponse(resp); err == nil {
			return raw, resp, nil
		}
	}
	var err error
	raw, resp, err = oc.getLocalStatus()
	if err == nil {
		return raw, resp, nil
	}

	return oc.getRemoteStatus()
}

func (oc *OCSPMonitor) getCacheStatus() ([]byte, *ocsp.Response) {
	oc.mu.Lock()
	defer oc.mu.Unlock()
	return oc.raw, oc.resp
}

func (oc *OCSPMonitor) getLocalStatus() ([]byte, *ocsp.Response, error) {
	opts := oc.srv.getOpts()
	storeDir := opts.StoreDir
	if storeDir == _EMPTY_ {
		return nil, nil, fmt.Errorf("store_dir not set")
	}

	// This key must be based upon the current full certificate, not the public key,
	// so MUST be on the full raw certificate and not an SPKI or other reduced form.
	key := fmt.Sprintf("%x", sha256.Sum256(oc.Leaf.Raw))

	oc.mu.Lock()
	raw, err := os.ReadFile(filepath.Join(storeDir, defaultOCSPStoreDir, key))
	oc.mu.Unlock()
	if err != nil {
		return nil, nil, err
	}

	resp, err := ocsp.ParseResponse(raw, oc.Issuer)
	if err != nil {
		return nil, nil, fmt.Errorf("failed to get local status: %w", err)
	}
	if err := validOCSPResponse(resp); err != nil {
		return nil, nil, err
	}

	// Cache the response.
	oc.mu.Lock()
	oc.raw = raw
	oc.resp = resp
	oc.mu.Unlock()

	return raw, resp, nil
}

func (oc *OCSPMonitor) getRemoteStatus() ([]byte, *ocsp.Response, error) {
	opts := oc.srv.getOpts()
	var overrideURLs []string
	if config := opts.OCSPConfig; config != nil {
		overrideURLs = config.OverrideURLs
	}
	getRequestBytes := func(u string, hc *http.Client) ([]byte, error) {
		resp, err := hc.Get(u)
		if err != nil {
			return nil, err
		}
		defer resp.Body.Close()
		if resp.StatusCode != http.StatusOK {
			return nil, fmt.Errorf("non-ok http status: %d", resp.StatusCode)
		}

		return io.ReadAll(resp.Body)
	}

	// Request documentation:
	// https://tools.ietf.org/html/rfc6960#appendix-A.1

	reqDER, err := ocsp.CreateRequest(oc.Leaf, oc.Issuer, nil)
	if err != nil {
		return nil, nil, err
	}

	reqEnc := base64.StdEncoding.EncodeToString(reqDER)

	responders := oc.Leaf.OCSPServer
	if len(overrideURLs) > 0 {
		responders = overrideURLs
	}
	if len(responders) == 0 {
		return nil, nil, fmt.Errorf("no available ocsp servers")
	}

	oc.mu.Lock()
	hc := oc.hc
	oc.mu.Unlock()
	var raw []byte
	for _, u := range responders {
		u = strings.TrimSuffix(u, "/")
		raw, err = getRequestBytes(fmt.Sprintf("%s/%s", u, reqEnc), hc)
		if err == nil {
			break
		}
	}
	if err != nil {
		return nil, nil, fmt.Errorf("exhausted ocsp servers: %w", err)
	}

	resp, err := ocsp.ParseResponse(raw, oc.Issuer)
	if err != nil {
		return nil, nil, fmt.Errorf("failed to get remote status: %w", err)
	}
	if err := validOCSPResponse(resp); err != nil {
		return nil, nil, err
	}

	if storeDir := opts.StoreDir; storeDir != _EMPTY_ {
		key := fmt.Sprintf("%x", sha256.Sum256(oc.Leaf.Raw))
		if err := oc.writeOCSPStatus(storeDir, key, raw); err != nil {
			return nil, nil, fmt.Errorf("failed to write ocsp status: %w", err)
		}
	}

	oc.mu.Lock()
	oc.raw = raw
	oc.resp = resp
	oc.mu.Unlock()

	return raw, resp, nil
}

func (oc *OCSPMonitor) run() {
	s := oc.srv
	s.mu.Lock()
	quitCh := s.quitCh
	s.mu.Unlock()

	var doShutdown bool
	defer func() {
		// Need to decrement before shuting down, otherwise shutdown
		// would be stuck waiting on grWG to go down to 0.
		s.grWG.Done()
		if doShutdown {
			s.Shutdown()
		}
	}()

	oc.mu.Lock()
	shutdownOnRevoke := oc.shutdownOnRevoke
	certFile := oc.certFile
	stopCh := oc.stopCh
	kind := oc.kind
	oc.mu.Unlock()

	var nextRun time.Duration
	_, resp, err := oc.getStatus()
	if err == nil && resp.Status == ocsp.Good {
		nextRun = oc.getNextRun()
		t := resp.NextUpdate.Format(time.RFC3339Nano)
		s.Noticef(
			"Found OCSP status for %s certificate at '%s': good, next update %s, checking again in %s",
			kind, certFile, t, nextRun,
		)
	} else if err == nil && shutdownOnRevoke {
		// If resp.Status is ocsp.Revoked, ocsp.Unknown, or any other value.
		s.Errorf("Found OCSP status for %s certificate at '%s': %s", kind, certFile, ocspStatusString(resp.Status))
		doShutdown = true
		return
	}

	for {
		// On reload, if the certificate changes then need to stop this monitor.
		select {
		case <-time.After(nextRun):
		case <-stopCh:
			// In case of reload and have to restart the OCSP stapling monitoring.
			return
		case <-quitCh:
			// Server quit channel.
			return
		}
		_, resp, err := oc.getRemoteStatus()
		if err != nil {
			nextRun = oc.getNextRun()
			s.Errorf("Bad OCSP status update for certificate '%s': %s, trying again in %v", certFile, err, nextRun)
			continue
		}

		switch n := resp.Status; n {
		case ocsp.Good:
			nextRun = oc.getNextRun()
			t := resp.NextUpdate.Format(time.RFC3339Nano)
			s.Noticef(
				"Received OCSP status for %s certificate '%s': good, next update %s, checking again in %s",
				kind, certFile, t, nextRun,
			)
			continue
		default:
			s.Errorf("Received OCSP status for %s certificate '%s': %s", kind, certFile, ocspStatusString(n))
			if shutdownOnRevoke {
				doShutdown = true
			}
			return
		}
	}
}

func (oc *OCSPMonitor) stop() {
	oc.mu.Lock()
	stopCh := oc.stopCh
	oc.mu.Unlock()
	stopCh <- struct{}{}
}

// NewOCSPMonitor takes a TLS configuration then wraps it with the callbacks set for OCSP verification
// along with a monitor that will periodically fetch OCSP staples.
func (srv *Server) NewOCSPMonitor(config *tlsConfigKind) (*tls.Config, *OCSPMonitor, error) {
	kind := config.kind
	tc := config.tlsConfig
	tcOpts := config.tlsOpts
	opts := srv.getOpts()
	oc := opts.OCSPConfig

	// We need to track the CA certificate in case the CA is not present
	// in the chain to be able to verify the signature of the OCSP staple.
	var (
		certFile string
		caFile   string
	)
	if kind == kindStringMap[CLIENT] {
		tcOpts = opts.tlsConfigOpts
		if opts.TLSCert != _EMPTY_ {
			certFile = opts.TLSCert
		}
		if opts.TLSCaCert != _EMPTY_ {
			caFile = opts.TLSCaCert
		}
	}
	if tcOpts != nil {
		certFile = tcOpts.CertFile
		caFile = tcOpts.CaFile
	}

	// NOTE: Currently OCSP Stapling is enabled only for the first certificate found.
	var mon *OCSPMonitor
	for _, currentCert := range tc.Certificates {
		// Create local copy since this will be used in the GetCertificate callback.
		cert := currentCert

		// This is normally non-nil, but can still be nil here when in tests
		// or in some embedded scenarios.
		if cert.Leaf == nil {
			if len(cert.Certificate) <= 0 {
				return nil, nil, fmt.Errorf("no certificate found")
			}
			var err error
			cert.Leaf, err = x509.ParseCertificate(cert.Certificate[0])
			if err != nil {
				return nil, nil, fmt.Errorf("error parsing certificate: %v", err)
			}
		}
		var shutdownOnRevoke bool
		mustStaple := hasOCSPStatusRequest(cert.Leaf)
		if oc != nil {
			switch {
			case oc.Mode == OCSPModeNever:
				if mustStaple {
					srv.Warnf("Certificate at '%s' has MustStaple but OCSP is disabled", certFile)
				}
				return tc, nil, nil
			case oc.Mode == OCSPModeAlways:
				// Start the monitor for this cert even if it does not have
				// the MustStaple flag and shutdown the server in case the
				// staple ever gets revoked.
				mustStaple = true
				shutdownOnRevoke = true
			case oc.Mode == OCSPModeMust && mustStaple:
				shutdownOnRevoke = true
			case oc.Mode == OCSPModeAuto && !mustStaple:
				// "status_request" MustStaple flag not set in certificate. No need to do anything.
				return tc, nil, nil
			}
		}
		if !mustStaple {
			// No explicit OCSP config and cert does not have MustStaple flag either.
			return tc, nil, nil
		}

		if err := srv.setupOCSPStapleStoreDir(); err != nil {
			return nil, nil, err
		}

		// TODO: Add OCSP 'responder_cert' option in case CA cert not available.
		issuer, err := getOCSPIssuer(caFile, cert.Certificate)
		if err != nil {
			return nil, nil, err
		}

		mon = &OCSPMonitor{
			kind:             kind,
			srv:              srv,
			hc:               &http.Client{Timeout: 30 * time.Second},
			shutdownOnRevoke: shutdownOnRevoke,
			certFile:         certFile,
			stopCh:           make(chan struct{}, 1),
			Leaf:             cert.Leaf,
			Issuer:           issuer,
		}

		// Get the certificate status from the memory, then remote OCSP responder.
		if _, resp, err := mon.getStatus(); err != nil {
			return nil, nil, fmt.Errorf("bad OCSP status update for certificate at '%s': %s", certFile, err)
		} else if err == nil && resp != nil && resp.Status != ocsp.Good && shutdownOnRevoke {
			return nil, nil, fmt.Errorf("found existing OCSP status for certificate at '%s': %s", certFile, ocspStatusString(resp.Status))
		}

		// Callbacks below will be in charge of returning the certificate instead,
		// so this has to be nil.
		tc.Certificates = nil

		// GetCertificate returns a certificate that's presented to a client.
		tc.GetCertificate = func(info *tls.ClientHelloInfo) (*tls.Certificate, error) {
			raw, _, err := mon.getStatus()
			if err != nil {
				return nil, err
			}

			return &tls.Certificate{
				OCSPStaple:                   raw,
				Certificate:                  cert.Certificate,
				PrivateKey:                   cert.PrivateKey,
				SupportedSignatureAlgorithms: cert.SupportedSignatureAlgorithms,
				SignedCertificateTimestamps:  cert.SignedCertificateTimestamps,
				Leaf:                         cert.Leaf,
			}, nil
		}

		// Check whether need to verify staples from a peer router or gateway connection.
		switch kind {
		case kindStringMap[ROUTER], kindStringMap[GATEWAY]:
			tc.VerifyConnection = func(s tls.ConnectionState) error {
				oresp := s.OCSPResponse
				if oresp == nil {
					return fmt.Errorf("%s peer missing OCSP Staple", kind)
				}

				// Peer connections will verify the response of the staple.
				if len(s.VerifiedChains) == 0 {
					return fmt.Errorf("%s peer missing TLS verified chains", kind)
				}

				chain := s.VerifiedChains[0]
<<<<<<< HEAD
				leaf := chain[0]
				parent := issuer
=======
				peerLeaf := chain[0]
				peerIssuer := certidp.GetLeafIssuerCert(chain, 0)
				if peerIssuer == nil {
					return fmt.Errorf("failed to get issuer certificate for %s peer", kind)
				}
>>>>>>> b2e7725a

				// Response signature of issuer or issuer delegate is checked in the library parse
				resp, err := ocsp.ParseResponseForCert(oresp, peerLeaf, peerIssuer)
				if err != nil {
					return fmt.Errorf("failed to parse OCSP response from %s peer: %w", kind, err)
				}

				// If signer was issuer delegate double-check issuer delegate authorization
				if resp.Certificate != nil {
					ok := false
					for _, eku := range resp.Certificate.ExtKeyUsage {
						if eku == x509.ExtKeyUsageOCSPSigning {
							ok = true
							break
						}
					}
					if !ok {
						return fmt.Errorf("OCSP staple's signer missing authorization by CA to act as OCSP signer")
					}
				}

				// Check that the OCSP response is effective, take defaults for clockskew and default validity
				peerOpts := certidp.OCSPPeerConfig{ClockSkew: -1, TTLUnsetNextUpdate: -1}
				sLog := certidp.Log{Debugf: srv.Debugf}
				if !certidp.OCSPResponseCurrent(resp, &peerOpts, &sLog) {
					return fmt.Errorf("OCSP staple from %s peer not current", kind)
				}

				if resp.Status != ocsp.Good {
					return fmt.Errorf("bad status for OCSP Staple from %s peer: %s", kind, ocspStatusString(resp.Status))
				}

				return nil
			}

			// When server makes a peer connection, need to also present an OCSP Staple.
			tc.GetClientCertificate = func(info *tls.CertificateRequestInfo) (*tls.Certificate, error) {
				raw, _, err := mon.getStatus()
				if err != nil {
					return nil, err
				}
				cert.OCSPStaple = raw

				return &cert, nil
			}
		default:
			// GetClientCertificate returns a certificate that's presented to a server.
			tc.GetClientCertificate = func(info *tls.CertificateRequestInfo) (*tls.Certificate, error) {
				return &cert, nil
			}
		}

	}
	return tc, mon, nil
}

func (s *Server) setupOCSPStapleStoreDir() error {
	opts := s.getOpts()
	storeDir := opts.StoreDir
	if storeDir == _EMPTY_ {
		return nil
	}
	storeDir = filepath.Join(storeDir, defaultOCSPStoreDir)
	if stat, err := os.Stat(storeDir); os.IsNotExist(err) {
		if err := os.MkdirAll(storeDir, defaultDirPerms); err != nil {
			return fmt.Errorf("could not create OCSP storage directory - %v", err)
		}
	} else if stat == nil || !stat.IsDir() {
		return fmt.Errorf("OCSP storage directory is not a directory")
	}
	return nil
}

type tlsConfigKind struct {
	tlsConfig   *tls.Config
	tlsOpts     *TLSConfigOpts
	kind        string
	isLeafSpoke bool
	apply       func(*tls.Config)
}

func (s *Server) configureOCSP() []*tlsConfigKind {
	sopts := s.getOpts()

	configs := make([]*tlsConfigKind, 0)

	if config := sopts.TLSConfig; config != nil {
		opts := sopts.tlsConfigOpts
		o := &tlsConfigKind{
			kind:      kindStringMap[CLIENT],
			tlsConfig: config,
			tlsOpts:   opts,
			apply:     func(tc *tls.Config) { sopts.TLSConfig = tc },
		}
		configs = append(configs, o)
	}
	if config := sopts.Websocket.TLSConfig; config != nil {
		opts := sopts.Websocket.tlsConfigOpts
		o := &tlsConfigKind{
			kind:      kindStringMap[CLIENT],
			tlsConfig: config,
			tlsOpts:   opts,
			apply:     func(tc *tls.Config) { sopts.Websocket.TLSConfig = tc },
		}
		configs = append(configs, o)
	}
	if config := sopts.MQTT.TLSConfig; config != nil {
		opts := sopts.tlsConfigOpts
		o := &tlsConfigKind{
			kind:      kindStringMap[CLIENT],
			tlsConfig: config,
			tlsOpts:   opts,
			apply:     func(tc *tls.Config) { sopts.MQTT.TLSConfig = tc },
		}
		configs = append(configs, o)
	}
	if config := sopts.Cluster.TLSConfig; config != nil {
		opts := sopts.Cluster.tlsConfigOpts
		o := &tlsConfigKind{
			kind:      kindStringMap[ROUTER],
			tlsConfig: config,
			tlsOpts:   opts,
			apply:     func(tc *tls.Config) { sopts.Cluster.TLSConfig = tc },
		}
		configs = append(configs, o)
	}
	if config := sopts.LeafNode.TLSConfig; config != nil {
		opts := sopts.LeafNode.tlsConfigOpts
		o := &tlsConfigKind{
			kind:      kindStringMap[LEAF],
			tlsConfig: config,
			tlsOpts:   opts,
			apply:     func(tc *tls.Config) { sopts.LeafNode.TLSConfig = tc },
		}
		configs = append(configs, o)
	}
	for _, remote := range sopts.LeafNode.Remotes {
		if config := remote.TLSConfig; config != nil {
			// Use a copy of the remote here since will be used
			// in the apply func callback below.
			r, opts := remote, remote.tlsConfigOpts
			o := &tlsConfigKind{
				kind:        kindStringMap[LEAF],
				tlsConfig:   config,
				tlsOpts:     opts,
				isLeafSpoke: true,
				apply:       func(tc *tls.Config) { r.TLSConfig = tc },
			}
			configs = append(configs, o)
		}
	}
	if config := sopts.Gateway.TLSConfig; config != nil {
		opts := sopts.Gateway.tlsConfigOpts
		o := &tlsConfigKind{
			kind:      kindStringMap[GATEWAY],
			tlsConfig: config,
			tlsOpts:   opts,
			apply:     func(tc *tls.Config) { sopts.Gateway.TLSConfig = tc },
		}
		configs = append(configs, o)
	}
	for _, remote := range sopts.Gateway.Gateways {
		if config := remote.TLSConfig; config != nil {
			gw, opts := remote, remote.tlsConfigOpts
			o := &tlsConfigKind{
				kind:      kindStringMap[GATEWAY],
				tlsConfig: config,
				tlsOpts:   opts,
				apply:     func(tc *tls.Config) { gw.TLSConfig = tc },
			}
			configs = append(configs, o)
		}
	}
	return configs
}

func (s *Server) enableOCSP() error {
	configs := s.configureOCSP()

	for _, config := range configs {

		// We do not staple Leaf Hub and Leaf Spokes, use ocsp_peer
		if config.kind != kindStringMap[LEAF] {
			// OCSP Stapling feature, will also enable tls server peer check for gateway and route peers
			tc, mon, err := s.NewOCSPMonitor(config)
			if err != nil {
				return err
			}
			// Check if an OCSP stapling monitor is required for this certificate.
			if mon != nil {
				s.ocsps = append(s.ocsps, mon)

				// Override the TLS config with one that follows OCSP stapling
				config.apply(tc)
			}
		}

		// OCSP peer check (client mTLS, leaf mTLS, leaf remote TLS)
		if config.kind == kindStringMap[CLIENT] || config.kind == kindStringMap[LEAF] {
			tc, plugged, err := s.plugTLSOCSPPeer(config)
			if err != nil {
				return err
			}
			if plugged && tc != nil {
				s.ocspPeerVerify = true
				config.apply(tc)
			}
		}
	}

	return nil
}

func (s *Server) startOCSPMonitoring() {
	s.mu.Lock()
	ocsps := s.ocsps
	s.mu.Unlock()
	if ocsps == nil {
		return
	}
	for _, mon := range ocsps {
		m := mon
		m.mu.Lock()
		kind := m.kind
		m.mu.Unlock()
		s.Noticef("OCSP Stapling enabled for %s connections", kind)
		s.startGoRoutine(func() { m.run() })
	}
}

func (s *Server) reloadOCSP() error {
	if err := s.setupOCSPStapleStoreDir(); err != nil {
		return err
	}

	s.mu.Lock()
	ocsps := s.ocsps
	s.mu.Unlock()

	// Stop all OCSP Stapling monitors in case there were any running.
	for _, oc := range ocsps {
		oc.stop()
	}

	configs := s.configureOCSP()

	// Restart the monitors under the new configuration.
	ocspm := make([]*OCSPMonitor, 0)

	// Reset server's ocspPeerVerify flag to re-detect at least one plugged OCSP peer
	s.mu.Lock()
	s.ocspPeerVerify = false
	s.mu.Unlock()
	s.stopOCSPResponseCache()

	for _, config := range configs {
		// We do not staple Leaf Hub and Leaf Spokes, use ocsp_peer
		if config.kind != kindStringMap[LEAF] {
			tc, mon, err := s.NewOCSPMonitor(config)
			if err != nil {
				return err
			}
			// Check if an OCSP stapling monitor is required for this certificate.
			if mon != nil {
				ocspm = append(ocspm, mon)

				// Apply latest TLS configuration.
				config.apply(tc)
			}
		}

		// OCSP peer check (client mTLS, leaf mTLS, leaf remote TLS)
		if config.kind == kindStringMap[CLIENT] || config.kind == kindStringMap[LEAF] {
			tc, plugged, err := s.plugTLSOCSPPeer(config)
			if err != nil {
				return err
			}
			if plugged && tc != nil {
				s.ocspPeerVerify = true
				config.apply(tc)
			}
		}
	}

	// Replace stopped monitors with the new ones.
	s.mu.Lock()
	s.ocsps = ocspm
	s.mu.Unlock()

	// Dispatch all goroutines once again.
	s.startOCSPMonitoring()

	// Init and restart OCSP responder cache
	s.stopOCSPResponseCache()
	s.initOCSPResponseCache()
	s.startOCSPResponseCache()

	return nil
}

func hasOCSPStatusRequest(cert *x509.Certificate) bool {
	// OID for id-pe-tlsfeature defined in RFC here:
	// https://datatracker.ietf.org/doc/html/rfc7633
	tlsFeatures := asn1.ObjectIdentifier{1, 3, 6, 1, 5, 5, 7, 1, 24}
	const statusRequestExt = 5

	// Example values:
	// * [48 3 2 1 5] - seen when creating own certs locally
	// * [30 3 2 1 5] - seen in the wild
	// Documentation:
	// https://tools.ietf.org/html/rfc6066

	for _, ext := range cert.Extensions {
		if !ext.Id.Equal(tlsFeatures) {
			continue
		}

		var val []int
		rest, err := asn1.Unmarshal(ext.Value, &val)
		if err != nil || len(rest) > 0 {
			return false
		}

		for _, n := range val {
			if n == statusRequestExt {
				return true
			}
		}
		break
	}

	return false
}

// writeOCSPStatus writes an OCSP status to a temporary file then moves it to a
// new path, in an attempt to avoid corrupting existing data.
func (oc *OCSPMonitor) writeOCSPStatus(storeDir, file string, data []byte) error {
	storeDir = filepath.Join(storeDir, defaultOCSPStoreDir)
	tmp, err := os.CreateTemp(storeDir, "tmp-cert-status")
	if err != nil {
		return err
	}

	if _, err := tmp.Write(data); err != nil {
		tmp.Close()
		os.Remove(tmp.Name())
		return err
	}
	if err := tmp.Close(); err != nil {
		return err
	}

	oc.mu.Lock()
	err = os.Rename(tmp.Name(), filepath.Join(storeDir, file))
	oc.mu.Unlock()
	if err != nil {
		os.Remove(tmp.Name())
		return err
	}

	return nil
}

func parseCertPEM(name string) ([]*x509.Certificate, error) {
	data, err := os.ReadFile(name)
	if err != nil {
		return nil, err
	}

	var pemBytes []byte

	var block *pem.Block
	for len(data) != 0 {
		block, data = pem.Decode(data)
		if block == nil {
			break
		}
		if block.Type != "CERTIFICATE" {
			return nil, fmt.Errorf("unexpected PEM certificate type: %s", block.Type)
		}

		pemBytes = append(pemBytes, block.Bytes...)
	}

	return x509.ParseCertificates(pemBytes)
}

// getOCSPIssuerLocally determines a leaf's issuer from locally configured certificates
func getOCSPIssuerLocally(trustedCAs []*x509.Certificate, certBundle []*x509.Certificate) (*x509.Certificate, error) {
	var vOpts x509.VerifyOptions
	var leaf *x509.Certificate
	trustedCAPool := x509.NewCertPool()

	// Require Leaf as first cert in bundle
	if len(certBundle) > 0 {
		leaf = certBundle[0]
	} else {
		return nil, fmt.Errorf("invalid ocsp ca configuration")
	}

	// Allow Issuer to be configured as second cert in bundle
	if len(certBundle) > 1 {
		// The operator may have misconfigured the cert bundle
		issuerCandidate := certBundle[1]
		err := issuerCandidate.CheckSignature(leaf.SignatureAlgorithm, leaf.RawTBSCertificate, leaf.Signature)
		if err != nil {
			return nil, fmt.Errorf("invalid issuer configuration: %w", err)
		} else {
			return issuerCandidate, nil
		}
	}

	// Operator did not provide the Leaf Issuer in cert bundle second position
	// so we will attempt to create at least one ordered verified chain from the
	// trusted CA pool.

	// Specify CA trust store to validator; if unset, system trust store used
	if len(trustedCAs) > 0 {
		for _, ca := range trustedCAs {
			trustedCAPool.AddCert(ca)
		}
		vOpts.Roots = trustedCAPool
	}

	return certstore.GetLeafIssuer(leaf, vOpts), nil
}

// getOCSPIssuer determines an issuer certificate from the cert (bundle) or the file-based CA trust store
func getOCSPIssuer(caFile string, chain [][]byte) (*x509.Certificate, error) {
	var issuer *x509.Certificate
	var trustedCAs []*x509.Certificate
	var certBundle []*x509.Certificate
	var err error

	// FIXME(tgb): extend if pluggable CA store provider added to NATS (i.e. other than PEM file)

	// Non-system default CA trust store passed
	if caFile != _EMPTY_ {
		trustedCAs, err = parseCertPEM(caFile)
		if err != nil {
			return nil, fmt.Errorf("failed to parse ca_file: %v", err)
		}
	}

	// Specify bundled intermediate CA store
	for _, certBytes := range chain {
		cert, err := x509.ParseCertificate(certBytes)
		if err != nil {
			return nil, fmt.Errorf("failed to parse cert: %v", err)
		}
		certBundle = append(certBundle, cert)
	}

	issuer, err = getOCSPIssuerLocally(trustedCAs, certBundle)
	if err != nil || issuer == nil {
		return nil, fmt.Errorf("no issuers found")
	}

	if !issuer.IsCA {
		return nil, fmt.Errorf("%s invalid ca basic constraints: is not ca", issuer.Subject)
	}
	return issuer, nil
}

func ocspStatusString(n int) string {
	switch n {
	case ocsp.Good:
		return "good"
	case ocsp.Revoked:
		return "revoked"
	default:
		return "unknown"
	}
}

func validOCSPResponse(r *ocsp.Response) error {
	// Time validation not handled by ParseResponse.
	// https://tools.ietf.org/html/rfc6960#section-4.2.2.1
	if !r.NextUpdate.IsZero() && r.NextUpdate.Before(time.Now()) {
		t := r.NextUpdate.Format(time.RFC3339Nano)
		return fmt.Errorf("invalid ocsp NextUpdate, is past time: %s", t)
	}
	if r.ThisUpdate.After(time.Now()) {
		t := r.ThisUpdate.Format(time.RFC3339Nano)
		return fmt.Errorf("invalid ocsp ThisUpdate, is future time: %s", t)
	}

	return nil
}<|MERGE_RESOLUTION|>--- conflicted
+++ resolved
@@ -1,4 +1,4 @@
-// Copyright 2021 The NATS Authors
+// Copyright 2021-2023 The NATS Authors
 // Licensed under the Apache License, Version 2.0 (the "License");
 // you may not use this file except in compliance with the License.
 // You may obtain a copy of the License at
@@ -31,10 +31,7 @@
 
 	"golang.org/x/crypto/ocsp"
 
-<<<<<<< HEAD
-=======
 	"github.com/nats-io/nats-server/v2/server/certidp"
->>>>>>> b2e7725a
 	"github.com/nats-io/nats-server/v2/server/certstore"
 )
 
@@ -454,16 +451,11 @@
 				}
 
 				chain := s.VerifiedChains[0]
-<<<<<<< HEAD
-				leaf := chain[0]
-				parent := issuer
-=======
 				peerLeaf := chain[0]
 				peerIssuer := certidp.GetLeafIssuerCert(chain, 0)
 				if peerIssuer == nil {
 					return fmt.Errorf("failed to get issuer certificate for %s peer", kind)
 				}
->>>>>>> b2e7725a
 
 				// Response signature of issuer or issuer delegate is checked in the library parse
 				resp, err := ocsp.ParseResponseForCert(oresp, peerLeaf, peerIssuer)
