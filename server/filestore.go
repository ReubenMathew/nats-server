// Copyright 2019-2023 The NATS Authors
// Licensed under the Apache License, Version 2.0 (the "License");
// you may not use this file except in compliance with the License.
// You may obtain a copy of the License at
//
// http://www.apache.org/licenses/LICENSE-2.0
//
// Unless required by applicable law or agreed to in writing, software
// distributed under the License is distributed on an "AS IS" BASIS,
// WITHOUT WARRANTIES OR CONDITIONS OF ANY KIND, either express or implied.
// See the License for the specific language governing permissions and
// limitations under the License.

package server

import (
	"archive/tar"
	"bytes"
	"crypto/aes"
	"crypto/cipher"
	"crypto/sha256"
	"encoding/binary"
	"encoding/hex"
	"encoding/json"
	"errors"
	"fmt"
	"hash"
	"io"
	"math"
	"net"
	"os"
	"path/filepath"
	"sort"
	"sync"
	"sync/atomic"
	"time"

	crand "crypto/rand"

	"github.com/klauspost/compress/s2"
	"github.com/minio/highwayhash"
	"github.com/nats-io/nats-server/v2/server/avl"
	"golang.org/x/crypto/chacha20"
	"golang.org/x/crypto/chacha20poly1305"
)

type FileStoreConfig struct {
	// Where the parent directory for all storage will be located.
	StoreDir string
	// BlockSize is the file block size. This also represents the maximum overhead size.
	BlockSize uint64
	// CacheExpire is how long with no activity until we expire the cache.
	CacheExpire time.Duration
	// SyncInterval is how often we sync to disk in the background.
	SyncInterval time.Duration
	// AsyncFlush allows async flush to batch write operations.
	AsyncFlush bool
	// Cipher is the cipher to use when encrypting.
	Cipher StoreCipher
	// Compression is the algorithm to use when compressing.
	Compression StoreCompression
}

// FileStreamInfo allows us to remember created time.
type FileStreamInfo struct {
	Created time.Time
	StreamConfig
}

type StoreCipher int

const (
	ChaCha StoreCipher = iota
	AES
	NoCipher
)

func (cipher StoreCipher) String() string {
	switch cipher {
	case ChaCha:
		return "ChaCha20-Poly1305"
	case AES:
		return "AES-GCM"
	case NoCipher:
		return "None"
	default:
		return "Unknown StoreCipher"
	}
}

type StoreCompression uint8

const (
	NoCompression StoreCompression = iota
	S2Compression
)

func (alg StoreCompression) String() string {
	switch alg {
	case NoCompression:
		return "None"
	case S2Compression:
		return "S2"
	default:
		return "Unknown StoreCompression"
	}
}

func (alg StoreCompression) MarshalJSON() ([]byte, error) {
	var str string
	switch alg {
	case S2Compression:
		str = "s2"
	case NoCompression:
		str = "none"
	default:
		return nil, fmt.Errorf("unknown compression algorithm")
	}
	return json.Marshal(str)
}

func (alg *StoreCompression) UnmarshalJSON(b []byte) error {
	var str string
	if err := json.Unmarshal(b, &str); err != nil {
		return err
	}
	switch str {
	case "s2":
		*alg = S2Compression
	case "none":
		*alg = NoCompression
	default:
		return fmt.Errorf("unknown compression algorithm")
	}
	return nil
}

// File ConsumerInfo is used for creating consumer stores.
type FileConsumerInfo struct {
	Created time.Time
	Name    string
	ConsumerConfig
}

// Default file and directory permissions.
const (
	defaultDirPerms  = os.FileMode(0750)
	defaultFilePerms = os.FileMode(0640)
)

type psi struct {
	total uint64
	fblk  uint32
	lblk  uint32
}

type fileStore struct {
	srv         *Server
	mu          sync.RWMutex
	state       StreamState
	ld          *LostStreamData
	scb         StorageUpdateHandler
	ageChk      *time.Timer
	syncTmr     *time.Timer
	cfg         FileStreamInfo
	fcfg        FileStoreConfig
	prf         keyGen
	oldprf      keyGen
	aek         cipher.AEAD
	lmb         *msgBlock
	blks        []*msgBlock
	bim         map[uint32]*msgBlock
	psim        map[string]*psi
	hh          hash.Hash64
	qch         chan struct{}
	cfs         []ConsumerStore
	sips        int
	closed      bool
	fip         bool
	receivedAny bool
}

// Represents a message store block and its data.
type msgBlock struct {
	// Here for 32bit systems and atomic.
	first   msgId
	last    msgId
	mu      sync.RWMutex
	fs      *fileStore
	aek     cipher.AEAD
	bek     cipher.Stream
	seed    []byte
	nonce   []byte
	mfn     string
	mfd     *os.File
	ifn     string
	ifd     *os.File
	cmp     StoreCompression // Effective compression at the time of loading the block
	liwsz   int64
	index   uint32
	bytes   uint64 // User visible bytes count.
	rbytes  uint64 // Total bytes (raw) including deleted. Used for rolling to new blk.
	msgs    uint64 // User visible message count.
	fss     map[string]*SimpleState
	sfn     string
	kfn     string
	lwits   int64
	lwts    int64
	llts    int64
	lrts    int64
	llseq   uint64
	hh      hash.Hash64
	cache   *cache
	cloads  uint64
	cexp    time.Duration
	ctmr    *time.Timer
	werr    error
	dmap    avl.SequenceSet
	fch     chan struct{}
	qch     chan struct{}
	lchk    [8]byte
	loading bool
	flusher bool
	noTrack bool
	closed  bool

	// To avoid excessive writes when expiring cache.
	// These can be big.
	fssNeedsWrite bool

	// Used to mock write failures.
	mockWriteErr bool
}

// Write through caching layer that is also used on loading messages.
type cache struct {
	buf  []byte
	off  int
	wp   int
	idx  []uint32
	lrl  uint32
	fseq uint64
	nra  bool
}

type msgId struct {
	seq uint64
	ts  int64
}

const (
	// Magic is used to identify the file store files.
	magic = uint8(22)
	// Version
	version = uint8(1)
	// New IndexInfo Version
	newVersion = uint8(2)
	// hdrLen
	hdrLen = 2
	// This is where we keep the streams.
	streamsDir = "streams"
	// This is where we keep the message store blocks.
	msgDir = "msgs"
	// This is where we temporarily move the messages dir.
	purgeDir = "__msgs__"
	// used to scan blk file names.
	blkScan = "%d.blk"
	// used for compacted blocks that are staged.
	newScan = "%d.new"
	// used to scan index file names.
	indexScan = "%d.idx"
	// used to load per subject meta information.
	fssScan = "%d.fss"
	// used to store our block encryption key.
	keyScan = "%d.key"
	// to look for orphans
	keyScanAll = "*.key"
	// This is where we keep state on consumers.
	consumerDir = "obs"
	// Index file for a consumer.
	consumerState = "o.dat"
	// The suffix that will be given to a new temporary block during compression.
	compressTmpSuffix = ".tmp"
	// This is where we keep state on templates.
	tmplsDir = "templates"
	// Maximum size of a write buffer we may consider for re-use.
	maxBufReuse = 2 * 1024 * 1024
	// default cache buffer expiration
	defaultCacheBufferExpiration = 5 * time.Second
	// default sync interval
	defaultSyncInterval = 60 * time.Second
	// default idle timeout to close FDs.
	closeFDsIdle = 30 * time.Second
	// coalesceMinimum
	coalesceMinimum = 16 * 1024
	// maxFlushWait is maximum we will wait to gather messages to flush.
	maxFlushWait = 8 * time.Millisecond

	// Metafiles for streams and consumers.
	JetStreamMetaFile    = "meta.inf"
	JetStreamMetaFileSum = "meta.sum"
	JetStreamMetaFileKey = "meta.key"

	// AEK key sizes
	minMetaKeySize = 64
	minBlkKeySize  = 64

	// Default stream block size.
	defaultLargeBlockSize = 8 * 1024 * 1024 // 8MB
	// Default for workqueue or interest based.
	defaultMediumBlockSize = 4 * 1024 * 1024 // 4MB
	// For smaller reuse buffers. Usually being generated during contention on the lead write buffer.
	// E.g. mirrors/sources etc.
	defaultSmallBlockSize = 1 * 1024 * 1024 // 1MB
	// Maximum size for the encrypted head block.
	maximumEncryptedBlockSize = 2 * 1024 * 1024 // 2MB
	// Default for KV based
	defaultKVBlockSize = defaultMediumBlockSize
	// max block size for now.
	maxBlockSize = defaultLargeBlockSize
	// Compact minimum threshold.
	compactMinimum = 2 * 1024 * 1024 // 2MB
	// FileStoreMinBlkSize is minimum size we will do for a blk size.
	FileStoreMinBlkSize = 32 * 1000 // 32kib
	// FileStoreMaxBlkSize is maximum size we will do for a blk size.
	FileStoreMaxBlkSize = maxBlockSize
	// Check for bad record length value due to corrupt data.
	rlBadThresh = 32 * 1024 * 1024
	// Time threshold to write index info.
	wiThresh = int64(30 * time.Second)
	// Time threshold to write index info for non FIFO cases
	winfThresh = int64(2 * time.Second)
	// Checksum size for hash for msg records.
	recordHashSize = 8
)

func newFileStore(fcfg FileStoreConfig, cfg StreamConfig) (*fileStore, error) {
	return newFileStoreWithCreated(fcfg, cfg, time.Now().UTC(), nil, nil)
}

func newFileStoreWithCreated(fcfg FileStoreConfig, cfg StreamConfig, created time.Time, prf, oldprf keyGen) (*fileStore, error) {
	if cfg.Name == _EMPTY_ {
		return nil, fmt.Errorf("name required")
	}
	if cfg.Storage != FileStorage {
		return nil, fmt.Errorf("fileStore requires file storage type in config")
	}
	// Default values.
	if fcfg.BlockSize == 0 {
		fcfg.BlockSize = dynBlkSize(cfg.Retention, cfg.MaxBytes, fcfg.Cipher)
	}
	if fcfg.BlockSize > maxBlockSize {
		return nil, fmt.Errorf("filestore max block size is %s", friendlyBytes(maxBlockSize))
	}
	if fcfg.CacheExpire == 0 {
		fcfg.CacheExpire = defaultCacheBufferExpiration
	}
	if fcfg.SyncInterval == 0 {
		fcfg.SyncInterval = defaultSyncInterval
	}

	// Check the directory
	if stat, err := os.Stat(fcfg.StoreDir); os.IsNotExist(err) {
		if err := os.MkdirAll(fcfg.StoreDir, defaultDirPerms); err != nil {
			return nil, fmt.Errorf("could not create storage directory - %v", err)
		}
	} else if stat == nil || !stat.IsDir() {
		return nil, fmt.Errorf("storage directory is not a directory")
	}
	tmpfile, err := os.CreateTemp(fcfg.StoreDir, "_test_")
	if err != nil {
		return nil, fmt.Errorf("storage directory is not writable")
	}

	tmpfile.Close()
	<-dios
	os.Remove(tmpfile.Name())
	dios <- struct{}{}

	fs := &fileStore{
		fcfg:   fcfg,
		psim:   make(map[string]*psi),
		bim:    make(map[uint32]*msgBlock),
		cfg:    FileStreamInfo{Created: created, StreamConfig: cfg},
		prf:    prf,
		oldprf: oldprf,
		qch:    make(chan struct{}),
	}

	// Set flush in place to AsyncFlush which by default is false.
	fs.fip = !fcfg.AsyncFlush

	// Check if this is a new setup.
	mdir := filepath.Join(fcfg.StoreDir, msgDir)
	odir := filepath.Join(fcfg.StoreDir, consumerDir)
	if err := os.MkdirAll(mdir, defaultDirPerms); err != nil {
		return nil, fmt.Errorf("could not create message storage directory - %v", err)
	}
	if err := os.MkdirAll(odir, defaultDirPerms); err != nil {
		return nil, fmt.Errorf("could not create consumer storage directory - %v", err)
	}

	// Create highway hash for message blocks. Use sha256 of directory as key.
	key := sha256.Sum256([]byte(cfg.Name))
	fs.hh, err = highwayhash.New64(key[:])
	if err != nil {
		return nil, fmt.Errorf("could not create hash: %v", err)
	}

	keyFile := filepath.Join(fs.fcfg.StoreDir, JetStreamMetaFileKey)
	// Make sure we do not have an encrypted store underneath of us but no main key.
	if fs.prf == nil {
		if _, err := os.Stat(keyFile); err == nil {
			return nil, errNoMainKey
		}
	}

	// Recover our message state.
	if err := fs.recoverMsgs(); err != nil {
		return nil, err
	}

	// If the stream has an initial sequence number then make sure we
	// have purged up until that point. We will do this only if the
	// recovered first sequence number is before our configured first
	// sequence. Need to do this locked as by now the age check timer
	// has started.
	var st StreamState
	fs.mu.RLock()
	fs.FastState(&st)
	fs.mu.RUnlock()
	if cfg.FirstSeq > 0 && st.FirstSeq <= cfg.FirstSeq {
		if _, err := fs.purge(cfg.FirstSeq); err != nil {
			return nil, err
		}
	}

	// Write our meta data if it does not exist or is zero'd out.
	meta := filepath.Join(fcfg.StoreDir, JetStreamMetaFile)
	fi, err := os.Stat(meta)
	if err != nil && os.IsNotExist(err) || fi != nil && fi.Size() == 0 {
		if err := fs.writeStreamMeta(); err != nil {
			return nil, err
		}
	}

	// If we expect to be encrypted check that what we are restoring is not plaintext.
	// This can happen on snapshot restores or conversions.
	if fs.prf != nil {
		if _, err := os.Stat(keyFile); err != nil && os.IsNotExist(err) {
			if err := fs.writeStreamMeta(); err != nil {
				return nil, err
			}
		}
	}

	fs.syncTmr = time.AfterFunc(fs.fcfg.SyncInterval, fs.syncBlocks)

	return fs, nil
}

func (fs *fileStore) registerServer(s *Server) {
	fs.mu.Lock()
	defer fs.mu.Unlock()
	fs.srv = s
}

// Lock all existing message blocks.
// Lock held on entry.
func (fs *fileStore) lockAllMsgBlocks() {
	for _, mb := range fs.blks {
		mb.mu.Lock()
	}
}

// Unlock all existing message blocks.
// Lock held on entry.
func (fs *fileStore) unlockAllMsgBlocks() {
	for _, mb := range fs.blks {
		mb.mu.Unlock()
	}
}

func (fs *fileStore) UpdateConfig(cfg *StreamConfig) error {
	if fs.isClosed() {
		return ErrStoreClosed
	}
	if cfg.Name == _EMPTY_ {
		return fmt.Errorf("name required")
	}
	if cfg.Storage != FileStorage {
		return fmt.Errorf("fileStore requires file storage type in config")
	}

	fs.mu.Lock()
	new_cfg := FileStreamInfo{Created: fs.cfg.Created, StreamConfig: *cfg}
	old_cfg := fs.cfg
	// Messages block reference fs.cfg.Subjects (in subjString) under the
	// mb's lock, not fs' lock. So do the switch here under all existing
	// message blocks' lock in order to silence the DATA RACE detector.
	fs.lockAllMsgBlocks()
	fs.cfg = new_cfg
	fs.unlockAllMsgBlocks()
	if err := fs.writeStreamMeta(); err != nil {
		fs.lockAllMsgBlocks()
		fs.cfg = old_cfg
		fs.unlockAllMsgBlocks()
		fs.mu.Unlock()
		return err
	}

	// Limits checks and enforcement.
	fs.enforceMsgLimit()
	fs.enforceBytesLimit()

	// Do age timers.
	if fs.ageChk == nil && fs.cfg.MaxAge != 0 {
		fs.startAgeChk()
	}
	if fs.ageChk != nil && fs.cfg.MaxAge == 0 {
		fs.ageChk.Stop()
		fs.ageChk = nil
	}

	if cfg.MaxMsgsPer > 0 && cfg.MaxMsgsPer < old_cfg.MaxMsgsPer {
		fs.enforceMsgPerSubjectLimit()
	}
	fs.mu.Unlock()

	if cfg.MaxAge != 0 {
		fs.expireMsgs()
	}
	return nil
}

func dynBlkSize(retention RetentionPolicy, maxBytes int64, cipher StoreCipher) uint64 {
	if maxBytes > 0 {
		blkSize := (maxBytes / 4) + 1 // (25% overhead)
		// Round up to nearest 100
		if m := blkSize % 100; m != 0 {
			blkSize += 100 - m
		}
		if blkSize <= FileStoreMinBlkSize {
			blkSize = FileStoreMinBlkSize
		} else if blkSize >= FileStoreMaxBlkSize {
			blkSize = FileStoreMaxBlkSize
		} else {
			blkSize = defaultMediumBlockSize
		}
		if cipher != NoCipher && blkSize > maximumEncryptedBlockSize {
			// Notes on this below.
			blkSize = maximumEncryptedBlockSize
		}
		return uint64(blkSize)
	}

	switch {
	case cipher != NoCipher:
		// In the case of encrypted stores, large blocks can result in worsened perf
		// since many writes on disk involve re-encrypting the entire block. For now,
		// we will enforce a cap on the block size when encryption is enabled to avoid
		// this.
		return maximumEncryptedBlockSize
	case retention == LimitsPolicy:
		// TODO(dlc) - Make the blocksize relative to this if set.
		return defaultLargeBlockSize
	default:
		// TODO(dlc) - Make the blocksize relative to this if set.
		return defaultMediumBlockSize
	}
}

func genEncryptionKey(sc StoreCipher, seed []byte) (ek cipher.AEAD, err error) {
	if sc == ChaCha {
		ek, err = chacha20poly1305.NewX(seed)
	} else if sc == AES {
		block, e := aes.NewCipher(seed)
		if e != nil {
			return nil, err
		}
		ek, err = cipher.NewGCMWithNonceSize(block, block.BlockSize())
	} else {
		err = errUnknownCipher
	}
	return ek, err
}

// Generate an asset encryption key from the context and server PRF.
func (fs *fileStore) genEncryptionKeys(context string) (aek cipher.AEAD, bek cipher.Stream, seed, encrypted []byte, err error) {
	if fs.prf == nil {
		return nil, nil, nil, nil, errNoEncryption
	}
	// Generate key encryption key.
	rb, err := fs.prf([]byte(context))
	if err != nil {
		return nil, nil, nil, nil, err
	}

	sc := fs.fcfg.Cipher

	kek, err := genEncryptionKey(sc, rb)
	if err != nil {
		return nil, nil, nil, nil, err
	}
	// Generate random asset encryption key seed.

	const seedSize = 32
	seed = make([]byte, seedSize)
	if n, err := crand.Read(seed); err != nil || n != seedSize {
		return nil, nil, nil, nil, err
	}

	aek, err = genEncryptionKey(sc, seed)
	if err != nil {
		return nil, nil, nil, nil, err
	}

	// Generate our nonce. Use same buffer to hold encrypted seed.
	nonce := make([]byte, kek.NonceSize(), kek.NonceSize()+len(seed)+kek.Overhead())
	crand.Read(nonce)

	bek, err = genBlockEncryptionKey(sc, seed[:], nonce)
	if err != nil {
		return nil, nil, nil, nil, err
	}

	return aek, bek, seed, kek.Seal(nonce, nonce, seed, nil), nil
}

// Will generate the block encryption key.
func genBlockEncryptionKey(sc StoreCipher, seed, nonce []byte) (cipher.Stream, error) {
	if sc == ChaCha {
		return chacha20.NewUnauthenticatedCipher(seed, nonce)
	} else if sc == AES {
		block, err := aes.NewCipher(seed)
		if err != nil {
			return nil, err
		}
		return cipher.NewCTR(block, nonce), nil
	}
	return nil, errUnknownCipher
}

// Write out meta and the checksum.
// Lock should be held.
func (fs *fileStore) writeStreamMeta() error {
	if fs.prf != nil && fs.aek == nil {
		key, _, _, encrypted, err := fs.genEncryptionKeys(fs.cfg.Name)
		if err != nil {
			return err
		}
		keyFile := filepath.Join(fs.fcfg.StoreDir, JetStreamMetaFileKey)
		if _, err := os.Stat(keyFile); err != nil && !os.IsNotExist(err) {
			return err
		}
		if err := os.WriteFile(keyFile, encrypted, defaultFilePerms); err != nil {
			return err
		}
		// Set our aek.
		fs.aek = key
	}

	meta := filepath.Join(fs.fcfg.StoreDir, JetStreamMetaFile)
	if _, err := os.Stat(meta); err != nil && !os.IsNotExist(err) {
		return err
	}
	b, err := json.Marshal(fs.cfg)
	if err != nil {
		return err
	}
	// Encrypt if needed.
	if fs.aek != nil {
		nonce := make([]byte, fs.aek.NonceSize(), fs.aek.NonceSize()+len(b)+fs.aek.Overhead())
		crand.Read(nonce)
		b = fs.aek.Seal(nonce, nonce, b, nil)
	}

	if err := os.WriteFile(meta, b, defaultFilePerms); err != nil {
		return err
	}
	fs.hh.Reset()
	fs.hh.Write(b)
	checksum := hex.EncodeToString(fs.hh.Sum(nil))
	sum := filepath.Join(fs.fcfg.StoreDir, JetStreamMetaFileSum)
	if err := os.WriteFile(sum, []byte(checksum), defaultFilePerms); err != nil {
		return err
	}
	return nil
}

// Pools to recycle the blocks to help with memory pressure.
var blkPoolBig sync.Pool    // 16MB
var blkPoolMedium sync.Pool // 8MB
var blkPoolSmall sync.Pool  // 2MB

// Get a new msg block based on sz estimate.
func getMsgBlockBuf(sz int) (buf []byte) {
	var pb interface{}
	if sz <= defaultSmallBlockSize {
		pb = blkPoolSmall.Get()
	} else if sz <= defaultMediumBlockSize {
		pb = blkPoolMedium.Get()
	} else {
		pb = blkPoolBig.Get()
	}
	if pb != nil {
		buf = *(pb.(*[]byte))
	} else {
		// Here we need to make a new blk.
		// If small leave as is..
		if sz > defaultSmallBlockSize && sz <= defaultMediumBlockSize {
			sz = defaultMediumBlockSize
		} else if sz > defaultMediumBlockSize {
			sz = defaultLargeBlockSize
		}
		buf = make([]byte, sz)
	}
	return buf[:0]
}

// Recycle the msg block.
func recycleMsgBlockBuf(buf []byte) {
	if buf == nil || cap(buf) < defaultSmallBlockSize {
		return
	}
	// Make sure to reset before placing back into pool.
	buf = buf[:0]

	// We need to make sure the load code gets a block that can fit the maximum for a size block.
	// E.g. 8, 16 etc. otherwise we thrash and actually make things worse by pulling it out, and putting
	// it right back in and making a new []byte.
	// From above we know its already >= defaultSmallBlockSize
	if sz := cap(buf); sz < defaultMediumBlockSize {
		blkPoolSmall.Put(&buf)
	} else if sz < defaultLargeBlockSize {
		blkPoolMedium.Put(&buf)
	} else {
		blkPoolBig.Put(&buf)
	}
}

const (
	msgHdrSize     = 22
	checksumSize   = 8
	emptyRecordLen = msgHdrSize + checksumSize
)

// Lock should be held.
func (fs *fileStore) noTrackSubjects() bool {
	return !(len(fs.psim) > 0 || len(fs.cfg.Subjects) > 0 || fs.cfg.Mirror != nil || len(fs.cfg.Sources) > 0)
}

// Lock held on entry
func (fs *fileStore) recoverMsgBlock(fi os.FileInfo, index uint32) (*msgBlock, error) {
	mb := &msgBlock{fs: fs, index: index, cexp: fs.fcfg.CacheExpire, noTrack: fs.noTrackSubjects()}

	mdir := filepath.Join(fs.fcfg.StoreDir, msgDir)
	mb.mfn = filepath.Join(mdir, fi.Name())
	mb.ifn = filepath.Join(mdir, fmt.Sprintf(indexScan, index))
	mb.sfn = filepath.Join(mdir, fmt.Sprintf(fssScan, index))

	if mb.hh == nil {
		key := sha256.Sum256(fs.hashKeyForBlock(index))
		mb.hh, _ = highwayhash.New64(key[:])
	}

	var createdKeys bool

	// Check if encryption is enabled.
	if fs.prf != nil {
		ekey, err := os.ReadFile(filepath.Join(mdir, fmt.Sprintf(keyScan, mb.index)))
		if err != nil {
			// We do not seem to have keys even though we should. Could be a plaintext conversion.
			// Create the keys and we will double check below.
			if err := fs.genEncryptionKeysForBlock(mb); err != nil {
				return nil, err
			}
			createdKeys = true
		} else {
			if len(ekey) < minBlkKeySize {
				return nil, errBadKeySize
			}
			// Recover key encryption key.
			rb, err := fs.prf([]byte(fmt.Sprintf("%s:%d", fs.cfg.Name, mb.index)))
			if err != nil {
				return nil, err
			}

			sc := fs.fcfg.Cipher
			kek, err := genEncryptionKey(sc, rb)
			if err != nil {
				return nil, err
			}
			ns := kek.NonceSize()
			seed, err := kek.Open(nil, ekey[:ns], ekey[ns:], nil)
			if err != nil {
				// We may be here on a cipher conversion, so attempt to convert.
				if err = mb.convertCipher(); err != nil {
					return nil, err
				}
			} else {
				mb.seed, mb.nonce = seed, ekey[:ns]
			}
			mb.aek, err = genEncryptionKey(sc, mb.seed)
			if err != nil {
				return nil, err
			}
			if mb.bek, err = genBlockEncryptionKey(sc, mb.seed, mb.nonce); err != nil {
				return nil, err
			}
		}
	}

	// If we created keys here, let's check the data and if it is plaintext convert here.
	if createdKeys {
		if err := mb.convertToEncrypted(); err != nil {
			return nil, err
		}
	}

	// Open up the message file, but we will try to recover from the index file.
	// We will check that the last checksums match.
	file, err := os.Open(mb.mfn)
	if err != nil {
		return nil, err
	}
	defer file.Close()

	if fi, err := file.Stat(); fi != nil {
		mb.rbytes = uint64(fi.Size())
	} else {
		return nil, err
	}
	// Grab last checksum from main block file.
	var lchk [8]byte
	if mb.rbytes >= checksumSize {
		if mb.bek != nil {
			if buf, _ := mb.loadBlock(nil); len(buf) >= checksumSize {
				mb.bek.XORKeyStream(buf, buf)
				copy(lchk[0:], buf[len(buf)-checksumSize:])
			}
		} else {
			file.ReadAt(lchk[:], fi.Size()-checksumSize)
		}
	}

	file.Close()

	// Read our index file. Use this as source of truth if possible.
	if err := mb.readIndexInfo(); err == nil {
		// Quick sanity check here.
		// Note this only checks that the message blk file is not newer then this file, or is empty and we expect empty.
		if (mb.rbytes == 0 && mb.msgs == 0) || bytes.Equal(lchk[:], mb.lchk[:]) {
			if mb.msgs > 0 && !mb.noTrack && fs.psim != nil {
				fs.populateGlobalPerSubjectInfo(mb)
				// Try to dump any state we needed on recovery.
				mb.tryForceExpireCacheLocked()
			}
			fs.addMsgBlock(mb)
			return mb, nil
		}
	}

	// If we get data loss rebuilding the message block state record that with the fs itself.
	if ld, _ := mb.rebuildState(); ld != nil {
		fs.addLostData(ld)
	}

	if mb.msgs > 0 && !mb.noTrack && fs.psim != nil {
		fs.populateGlobalPerSubjectInfo(mb)
		// Try to dump any state we needed on recovery.
		mb.tryForceExpireCacheLocked()
	}

	// Rewrite this to make sure we are sync'd.
	mb.writeIndexInfo()
	mb.closeFDs()
	fs.addMsgBlock(mb)
	return mb, nil
}

func (fs *fileStore) lostData() *LostStreamData {
	fs.mu.RLock()
	defer fs.mu.RUnlock()
	if fs.ld == nil {
		return nil
	}
	nld := *fs.ld
	return &nld
}

func (fs *fileStore) rebuildState(ld *LostStreamData) {
	fs.mu.Lock()
	defer fs.mu.Unlock()
	fs.rebuildStateLocked(ld)
}

// Lock should be held.
func (fs *fileStore) addLostData(ld *LostStreamData) {
	if ld == nil {
		return
	}
	if fs.ld != nil {
		fs.ld.Msgs = append(fs.ld.Msgs, ld.Msgs...)
		msgs := fs.ld.Msgs
		sort.Slice(msgs, func(i, j int) bool { return msgs[i] < msgs[j] })
		fs.ld.Bytes += ld.Bytes
	} else {
		fs.ld = ld
	}
}

// Lock should be held.
func (fs *fileStore) rebuildStateLocked(ld *LostStreamData) {
	fs.addLostData(ld)

	fs.state.Msgs, fs.state.Bytes = 0, 0
	fs.state.FirstSeq, fs.state.LastSeq = 0, 0

	for _, mb := range fs.blks {
		mb.mu.RLock()
		fs.state.Msgs += mb.msgs
		fs.state.Bytes += mb.bytes
		if fs.state.FirstSeq == 0 || mb.first.seq < fs.state.FirstSeq {
			fs.state.FirstSeq = mb.first.seq
			fs.state.FirstTime = time.Unix(0, mb.first.ts).UTC()
		}
		fs.state.LastSeq = mb.last.seq
		fs.state.LastTime = time.Unix(0, mb.last.ts).UTC()
		mb.mu.RUnlock()
	}
}

// Attempt to convert the cipher used for this message block.
func (mb *msgBlock) convertCipher() error {
	fs := mb.fs
	sc := fs.fcfg.Cipher

	var osc StoreCipher
	switch sc {
	case ChaCha:
		osc = AES
	case AES:
		osc = ChaCha
	}

	mdir := filepath.Join(fs.fcfg.StoreDir, msgDir)
	ekey, err := os.ReadFile(filepath.Join(mdir, fmt.Sprintf(keyScan, mb.index)))
	if err != nil {
		return err
	}
	if len(ekey) < minBlkKeySize {
		return errBadKeySize
	}
	type prfWithCipher struct {
		keyGen
		StoreCipher
	}
	var prfs []prfWithCipher
	if fs.prf != nil {
		prfs = append(prfs, prfWithCipher{fs.prf, sc})
		prfs = append(prfs, prfWithCipher{fs.prf, osc})
	}
	if fs.oldprf != nil {
		prfs = append(prfs, prfWithCipher{fs.oldprf, sc})
		prfs = append(prfs, prfWithCipher{fs.oldprf, osc})
	}

	for _, prf := range prfs {
		// Recover key encryption key.
		rb, err := prf.keyGen([]byte(fmt.Sprintf("%s:%d", fs.cfg.Name, mb.index)))
		if err != nil {
			continue
		}
		kek, err := genEncryptionKey(prf.StoreCipher, rb)
		if err != nil {
			continue
		}
		ns := kek.NonceSize()
		seed, err := kek.Open(nil, ekey[:ns], ekey[ns:], nil)
		if err != nil {
			continue
		}
		nonce := ekey[:ns]
		bek, err := genBlockEncryptionKey(prf.StoreCipher, seed, nonce)
		if err != nil {
			return err
		}

		buf, _ := mb.loadBlock(nil)
		bek.XORKeyStream(buf, buf)
		// Make sure we can parse with old cipher and key file.
		if err = mb.indexCacheBuf(buf); err != nil {
			return err
		}
		// Reset the cache since we just read everything in.
		mb.cache = nil

		// Generate new keys. If we error for some reason then we will put
		// the old keyfile back.
		if err := fs.genEncryptionKeysForBlock(mb); err != nil {
			keyFile := filepath.Join(mdir, fmt.Sprintf(keyScan, mb.index))
			os.WriteFile(keyFile, ekey, defaultFilePerms)
			return err
		}
		mb.bek.XORKeyStream(buf, buf)
		if err := os.WriteFile(mb.mfn, buf, defaultFilePerms); err != nil {
			return err
		}
		// If we are here we want to delete other meta, e.g. idx, fss.
		os.Remove(mb.ifn)
		os.Remove(mb.sfn)
		return nil
	}
	return fmt.Errorf("unable to recover keys")
}

// Convert a plaintext block to encrypted.
func (mb *msgBlock) convertToEncrypted() error {
	if mb.bek == nil {
		return nil
	}
	buf, err := mb.loadBlock(nil)
	if err != nil {
		return err
	}
	if err := mb.indexCacheBuf(buf); err != nil {
		// This likely indicates this was already encrypted or corrupt.
		mb.cache = nil
		return err
	}
	// Undo cache from above for later.
	mb.cache = nil
	mb.bek.XORKeyStream(buf, buf)
	if err := os.WriteFile(mb.mfn, buf, defaultFilePerms); err != nil {
		return err
	}
	if buf, err = os.ReadFile(mb.ifn); err == nil && len(buf) > 0 {
		if err := checkNewHeader(buf); err != nil {
			return err
		}
		buf = mb.aek.Seal(buf[:0], mb.nonce, buf, nil)
		if err := os.WriteFile(mb.ifn, buf, defaultFilePerms); err != nil {
			return err
		}
	}
	return nil
}

func (mb *msgBlock) rebuildState() (*LostStreamData, error) {
	mb.mu.Lock()
	defer mb.mu.Unlock()
	return mb.rebuildStateLocked()
}

func (mb *msgBlock) rebuildStateLocked() (*LostStreamData, error) {
	startLastSeq := mb.last.seq

	// Remove the .fss file and clear any cache we have set.
	mb.clearCacheAndOffset()
	mb.removePerSubjectInfoLocked()

	buf, err := mb.loadBlock(nil)
	if err != nil || len(buf) == 0 {
		var ld *LostStreamData
		// No data to rebuild from here.
		if mb.msgs > 0 {
			// We need to declare lost data here.
			ld = &LostStreamData{Msgs: make([]uint64, 0, mb.msgs), Bytes: mb.bytes}
			for seq := mb.first.seq; seq <= mb.last.seq; seq++ {
				if !mb.dmap.Exists(seq) {
					ld.Msgs = append(ld.Msgs, seq)
				}
			}
			// Clear invalid state. We will let this blk be added in here.
			mb.msgs, mb.bytes, mb.rbytes, mb.fss = 0, 0, 0, nil
			mb.dmap.Empty()
			mb.first.seq = mb.last.seq + 1
		}
		return ld, err
	}

	// Clear state we need to rebuild.
	mb.msgs, mb.bytes, mb.rbytes, mb.fss = 0, 0, 0, nil
	mb.last.seq, mb.last.ts = 0, 0
	firstNeedsSet := true

	// Check if we need to decrypt.
	if mb.bek != nil && len(buf) > 0 {
		// Recreate to reset counter.
		mb.bek, err = genBlockEncryptionKey(mb.fs.fcfg.Cipher, mb.seed, mb.nonce)
		if err != nil {
			return nil, err
		}
		mb.bek.XORKeyStream(buf, buf)
	}

	// Check for compression.
	if buf, err = mb.decompressIfNeeded(buf); err != nil {
		return nil, err
	}

	mb.rbytes = uint64(len(buf))

	addToDmap := func(seq uint64) {
		if seq == 0 {
			return
		}
		mb.dmap.Insert(seq)
	}

	var le = binary.LittleEndian

	truncate := func(index uint32) {
		var fd *os.File
		if mb.mfd != nil {
			fd = mb.mfd
		} else {
			fd, err = os.OpenFile(mb.mfn, os.O_RDWR, defaultFilePerms)
			if err != nil {
				defer fd.Close()
			}
		}
		if fd == nil {
			return
		}
		if err := fd.Truncate(int64(index)); err == nil {
			// Update our checksum.
			if index >= 8 {
				var lchk [8]byte
				fd.ReadAt(lchk[:], int64(index-8))
				copy(mb.lchk[0:], lchk[:])
			}
			fd.Sync()
		}
	}

	gatherLost := func(lb uint32) *LostStreamData {
		var ld LostStreamData
		for seq := mb.last.seq + 1; seq <= startLastSeq; seq++ {
			ld.Msgs = append(ld.Msgs, seq)
		}
		ld.Bytes = uint64(lb)
		return &ld
	}

	for index, lbuf := uint32(0), uint32(len(buf)); index < lbuf; {
		if index+msgHdrSize > lbuf {
			truncate(index)
			return gatherLost(lbuf - index), nil
		}

		hdr := buf[index : index+msgHdrSize]
		rl, slen := le.Uint32(hdr[0:]), le.Uint16(hdr[20:])

		hasHeaders := rl&hbit != 0
		// Clear any headers bit that could be set.
		rl &^= hbit
		dlen := int(rl) - msgHdrSize
		// Do some quick sanity checks here.
		if dlen < 0 || int(slen) > (dlen-recordHashSize) || dlen > int(rl) || index+rl > lbuf || rl > rlBadThresh {
			truncate(index)
			return gatherLost(lbuf - index), errBadMsg
		}

		seq := le.Uint64(hdr[4:])
		ts := int64(le.Uint64(hdr[12:]))

		// This is an old erased message, or a new one that we can track.
		if seq == 0 || seq&ebit != 0 || seq < mb.first.seq {
			seq = seq &^ ebit
			// Only add to dmap if past recorded first seq and non-zero.
			if seq != 0 && seq >= mb.first.seq {
				addToDmap(seq)
			}
			index += rl
			if seq >= mb.first.seq {
				mb.last.seq = seq
				mb.last.ts = ts
			}
			continue
		}

		// This is for when we have index info that adjusts for deleted messages
		// at the head. So the first.seq will be already set here. If this is larger
		// replace what we have with this seq.
		if firstNeedsSet && seq >= mb.first.seq {
			firstNeedsSet, mb.first.seq, mb.first.ts = false, seq, ts
		}

		deleted := mb.dmap.Exists(seq)

		// Always set last.
		mb.last.seq = seq
		mb.last.ts = ts

		if !deleted {
			data := buf[index+msgHdrSize : index+rl]
			if hh := mb.hh; hh != nil {
				hh.Reset()
				hh.Write(hdr[4:20])
				hh.Write(data[:slen])
				if hasHeaders {
					hh.Write(data[slen+4 : dlen-recordHashSize])
				} else {
					hh.Write(data[slen : dlen-recordHashSize])
				}
				checksum := hh.Sum(nil)
				if !bytes.Equal(checksum, data[len(data)-recordHashSize:]) {
					truncate(index)
					return gatherLost(lbuf - index), errBadMsg
				}
				copy(mb.lchk[0:], checksum)
			}

			if firstNeedsSet {
				firstNeedsSet, mb.first.seq, mb.first.ts = false, seq, ts
			}

			mb.msgs++
			mb.bytes += uint64(rl)

			// Rebuild per subject info if needed.
			if slen > 0 {
				if mb.fss == nil {
					mb.fss = make(map[string]*SimpleState)
				}
				// For the lookup, we cast the byte slice and there won't be any copy
				if ss := mb.fss[string(data[:slen])]; ss != nil {
					ss.Msgs++
					ss.Last = seq
				} else {
					// This will either use a subject from the config, or make a copy
					// so we don't reference the underlying buffer.
					subj := mb.subjString(data[:slen])
					mb.fss[subj] = &SimpleState{Msgs: 1, First: seq, Last: seq}
				}
				mb.fssNeedsWrite = true
			}
		}
		// Advance to next record.
		index += rl
	}

	// For empty msg blocks make sure we recover last seq correctly based off of first.
	if mb.msgs == 0 && mb.first.seq > 0 {
		mb.last.seq = mb.first.seq - 1
	}

	// Update our fss file if needed.
	if len(mb.fss) > 0 {
		mb.writePerSubjectInfo()
	}

	return nil, nil
}

func (fs *fileStore) recoverMsgs() error {
	fs.mu.Lock()
	defer fs.mu.Unlock()

	// Check for any left over purged messages.
	pdir := filepath.Join(fs.fcfg.StoreDir, purgeDir)
	<-dios
	if _, err := os.Stat(pdir); err == nil {
		os.RemoveAll(pdir)
	}
	dios <- struct{}{}

	mdir := filepath.Join(fs.fcfg.StoreDir, msgDir)
	fis, err := os.ReadDir(mdir)
	if err != nil {
		return errNotReadable
	}

	// Recover all of the msg blocks.
	// These can come in a random order, so account for that.
	for _, fi := range fis {
		var index uint32
		if n, err := fmt.Sscanf(fi.Name(), blkScan, &index); err == nil && n == 1 {
			finfo, err := fi.Info()
			if err != nil {
				return err
			}
			if mb, err := fs.recoverMsgBlock(finfo, index); err == nil && mb != nil {
				// This is a truncate block with possibly no index. If the OS got shutdown
				// out from underneath of us this is possible.
				if mb.first.seq == 0 {
					mb.dirtyCloseWithRemove(true)
					fs.removeMsgBlockFromList(mb)
					continue
				}
				if fs.state.FirstSeq == 0 || mb.first.seq < fs.state.FirstSeq {
					fs.state.FirstSeq = mb.first.seq
					fs.state.FirstTime = time.Unix(0, mb.first.ts).UTC()
				}
				if mb.last.seq > fs.state.LastSeq {
					fs.state.LastSeq = mb.last.seq
					fs.state.LastTime = time.Unix(0, mb.last.ts).UTC()
				}
				fs.state.Msgs += mb.msgs
				fs.state.Bytes += mb.bytes
			} else {
				return err
			}
		}
	}

	// Now make sure to sort blks for efficient lookup later with selectMsgBlock().
	if len(fs.blks) > 0 {
		sort.Slice(fs.blks, func(i, j int) bool { return fs.blks[i].index < fs.blks[j].index })
		fs.lmb = fs.blks[len(fs.blks)-1]
	} else {
		_, err = fs.newMsgBlockForWrite()
	}

	// Check if we encountered any lost data.
	if fs.ld != nil {
		var emptyBlks []*msgBlock
		for _, mb := range fs.blks {
			if mb.msgs == 0 && mb.rbytes == 0 {
				if mb == fs.lmb {
					mb.first.seq, mb.first.ts = mb.last.seq+1, 0
					mb.closeAndKeepIndex(false)
				} else {
					emptyBlks = append(emptyBlks, mb)
				}
			}
		}
		for _, mb := range emptyBlks {
			fs.removeMsgBlock(mb)
		}
	}

	if err != nil {
		return err
	}

	// Check for keyfiles orphans.
	if kms, err := filepath.Glob(filepath.Join(mdir, keyScanAll)); err == nil && len(kms) > 0 {
		valid := make(map[uint32]bool)
		for _, mb := range fs.blks {
			valid[mb.index] = true
		}
		for _, fn := range kms {
			var index uint32
			shouldRemove := true
			if n, err := fmt.Sscanf(filepath.Base(fn), keyScan, &index); err == nil && n == 1 && valid[index] {
				shouldRemove = false
			}
			if shouldRemove {
				os.Remove(fn)
			}
		}
	}

	// Limits checks and enforcement.
	fs.enforceMsgLimit()
	fs.enforceBytesLimit()

	// Do age checks too, make sure to call in place.
	if fs.cfg.MaxAge != 0 {
		fs.expireMsgsOnRecover()
		fs.startAgeChk()
	}

	// If we have max msgs per subject make sure the is also enforced.
	if fs.cfg.MaxMsgsPer > 0 {
		fs.enforceMsgPerSubjectLimit()
	}

	return nil
}

// Will expire msgs that have aged out on restart.
// We will treat this differently in case we have a recovery
// that will expire alot of messages on startup.
// Should only be called on startup.
// Lock should be held.
func (fs *fileStore) expireMsgsOnRecover() {
	if fs.state.Msgs == 0 {
		return
	}

	var minAge = time.Now().UnixNano() - int64(fs.cfg.MaxAge)
	var purged, bytes uint64
	var deleted int
	var nts int64

	deleteEmptyBlock := func(mb *msgBlock) bool {
		// If we are the last keep state to remember first sequence.
		if mb == fs.lmb {
			// Do this part by hand since not deleting one by one.
			mb.first.seq, mb.first.ts = mb.last.seq+1, 0
			mb.closeAndKeepIndex(false)
			// Clear any global subject state.
			fs.psim = make(map[string]*psi)
			return false
		}
		mb.dirtyCloseWithRemove(true)
		deleted++
		return true
	}

	for _, mb := range fs.blks {
		mb.mu.Lock()
		if minAge < mb.first.ts {
			nts = mb.first.ts
			mb.mu.Unlock()
			break
		}
		// Can we remove whole block here?
		if mb.last.ts <= minAge {
			purged += mb.msgs
			bytes += mb.bytes
			didRemove := deleteEmptyBlock(mb)
			mb.mu.Unlock()
			if !didRemove {
				mb.writeIndexInfo()
			}
			continue
		}

		// If we are here we have to process the interior messages of this blk.
		if err := mb.loadMsgsWithLock(); err != nil {
			mb.mu.Unlock()
			break
		}

		var smv StoreMsg
		var needNextFirst bool

		// Walk messages and remove if expired.
		mb.ensurePerSubjectInfoLoaded()
		for seq := mb.first.seq; seq <= mb.last.seq; seq++ {
			sm, err := mb.cacheLookup(seq, &smv)
			// Process interior deleted msgs.
			if err == errDeletedMsg {
				// Update dmap.
				if mb.dmap.Exists(seq) {
					mb.dmap.Delete(seq)
				}
				// Keep this updated just in case since we are removing dmap entries.
				mb.first.seq, needNextFirst = seq, true
				continue
			}
			// Break on other errors.
			if err != nil || sm == nil {
				mb.first.seq, needNextFirst = seq, true
				break
			}

			// No error and sm != nil from here onward.

			// Check for done.
			if minAge < sm.ts {
				mb.first.seq, needNextFirst = sm.seq, false
				mb.first.seq = sm.seq
				mb.first.ts = sm.ts
				nts = sm.ts
				break
			}

			// Delete the message here.
			if mb.msgs > 0 {
				mb.first.seq, needNextFirst = seq, true
				sz := fileStoreMsgSize(sm.subj, sm.hdr, sm.msg)
				if sz > mb.bytes {
					sz = mb.bytes
				}
				mb.bytes -= sz
				bytes += sz
				mb.msgs--
				purged++
			}
			// Update fss
			// Make sure we have fss loaded.
			mb.removeSeqPerSubject(sm.subj, seq)
			fs.removePerSubject(sm.subj)
		}
		// Make sure we have a proper next first sequence.
		if needNextFirst {
			mb.selectNextFirst()
		}
		// Check if empty after processing, could happen if tail of messages are all deleted.
		needWriteIndex := true
		if mb.msgs == 0 {
			needWriteIndex = !deleteEmptyBlock(mb)
		}
		mb.mu.Unlock()
		if needWriteIndex {
			mb.writeIndexInfo()
		}
		break
	}

	if nts > 0 {
		// Make sure to set age check based on this value.
		fs.resetAgeChk(nts - minAge)
	}

	if deleted > 0 {
		// Update block map.
		if fs.bim != nil {
			for _, mb := range fs.blks[:deleted] {
				delete(fs.bim, mb.index)
			}
		}
		// Update blks slice.
		fs.blks = copyMsgBlocks(fs.blks[deleted:])
		if lb := len(fs.blks); lb == 0 {
			fs.lmb = nil
		} else {
			fs.lmb = fs.blks[lb-1]
		}
	}
	// Update top level accounting.
	if purged < fs.state.Msgs {
		fs.state.Msgs -= purged
	} else {
		fs.state.Msgs = 0
	}
	if bytes < fs.state.Bytes {
		fs.state.Bytes -= bytes
	} else {
		fs.state.Bytes = 0
	}
	// Make sure to we properly set the fs first sequence and timestamp.
	fs.selectNextFirst()
}

func copyMsgBlocks(src []*msgBlock) []*msgBlock {
	if src == nil {
		return nil
	}
	dst := make([]*msgBlock, len(src))
	copy(dst, src)
	return dst
}

// GetSeqFromTime looks for the first sequence number that has
// the message with >= timestamp.
// FIXME(dlc) - inefficient, and dumb really. Make this better.
func (fs *fileStore) GetSeqFromTime(t time.Time) uint64 {
	fs.mu.RLock()
	lastSeq := fs.state.LastSeq
	closed := fs.closed
	fs.mu.RUnlock()

	if closed {
		return 0
	}

	mb := fs.selectMsgBlockForStart(t)
	if mb == nil {
		return lastSeq + 1
	}

	mb.mu.RLock()
	fseq := mb.first.seq
	lseq := mb.last.seq
	mb.mu.RUnlock()

	var smv StoreMsg

	// Linear search, hence the dumb part..
	ts := t.UnixNano()
	for seq := fseq; seq <= lseq; seq++ {
		sm, _, _ := mb.fetchMsg(seq, &smv)
		if sm != nil && sm.ts >= ts {
			return sm.seq
		}
	}
	return 0
}

// Find the first matching message.
func (mb *msgBlock) firstMatching(filter string, wc bool, start uint64, sm *StoreMsg) (*StoreMsg, bool, error) {
	mb.mu.Lock()
	defer mb.mu.Unlock()

	if err := mb.ensurePerSubjectInfoLoaded(); err != nil {
		return nil, false, err
	}

	fseq, isAll, subs := start, filter == _EMPTY_ || filter == fwcs, []string{filter}

	// If we only have 1 subject currently and it matches our filter we can also set isAll.
	if !isAll && len(mb.fss) == 1 {
		_, isAll = mb.fss[filter]
	}
	// Skip scan of mb.fss if number of messages in the block are less than
	// 1/2 the number of subjects in mb.fss. Or we have a wc and lots of fss entries.
	const linearScanMaxFSS = 32
	doLinearScan := isAll || 2*int(mb.last.seq-start) < len(mb.fss) || (wc && len(mb.fss) > linearScanMaxFSS)

	if !doLinearScan {
		// If we have a wildcard match against all tracked subjects we know about.
		if wc {
			subs = subs[:0]
			for subj := range mb.fss {
				if subjectIsSubsetMatch(subj, filter) {
					subs = append(subs, subj)
				}
			}
		}
		fseq = mb.last.seq + 1
		for _, subj := range subs {
			ss := mb.fss[subj]
			if ss != nil && ss.firstNeedsUpdate {
				mb.recalculateFirstForSubj(subj, ss.First, ss)
			}
			if ss == nil || start > ss.Last || ss.First >= fseq {
				continue
			}
			if ss.First < start {
				fseq = start
			} else {
				fseq = ss.First
			}
		}
	}

	if fseq > mb.last.seq {
		return nil, false, ErrStoreMsgNotFound
	}

	if mb.cacheNotLoaded() {
		if err := mb.loadMsgsWithLock(); err != nil {
			return nil, false, err
		}
	}

	if sm == nil {
		sm = new(StoreMsg)
	}

	for seq := fseq; seq <= mb.last.seq; seq++ {
		llseq := mb.llseq
		fsm, err := mb.cacheLookup(seq, sm)
		if err != nil {
			continue
		}
		expireOk := seq == mb.last.seq && mb.llseq == seq
		if doLinearScan {
			if isAll {
				return fsm, expireOk, nil
			}
			if wc && subjectIsSubsetMatch(fsm.subj, filter) {
				return fsm, expireOk, nil
			} else if !wc && fsm.subj == filter {
				return fsm, expireOk, nil
			}
		} else {
			for _, subj := range subs {
				if fsm.subj == subj {
					return fsm, expireOk, nil
				}
			}
		}
		// If we are here we did not match, so put the llseq back.
		mb.llseq = llseq
	}

	return nil, false, ErrStoreMsgNotFound
}

// This will traverse a message block and generate the filtered pending.
func (mb *msgBlock) filteredPending(subj string, wc bool, seq uint64) (total, first, last uint64) {
	mb.mu.Lock()
	defer mb.mu.Unlock()
	return mb.filteredPendingLocked(subj, wc, seq)
}

// This will traverse a message block and generate the filtered pending.
// Lock should be held.
func (mb *msgBlock) filteredPendingLocked(filter string, wc bool, sseq uint64) (total, first, last uint64) {
	isAll := filter == _EMPTY_ || filter == fwcs

	// First check if we can optimize this part.
	// This means we want all and the starting sequence was before this block.
	if isAll && sseq <= mb.first.seq {
		return mb.msgs, mb.first.seq, mb.last.seq
	}

	update := func(ss *SimpleState) {
		total += ss.Msgs
		if first == 0 || ss.First < first {
			first = ss.First
		}
		if ss.Last > last {
			last = ss.Last
		}
	}

	// Make sure we have fss loaded.
	mb.ensurePerSubjectInfoLoaded()

	tsa := [32]string{}
	fsa := [32]string{}
	fts := tokenizeSubjectIntoSlice(fsa[:0], filter)

	// 1. See if we match any subs from fss.
	// 2. If we match and the sseq is past ss.Last then we can use meta only.
	// 3. If we match and we need to do a partial, break and clear any totals and do a full scan like num pending.

	isMatch := func(subj string) bool {
		if !wc {
			return subj == filter
		}
		tts := tokenizeSubjectIntoSlice(tsa[:0], subj)
		return isSubsetMatchTokenized(tts, fts)
	}

	var havePartial bool
	for subj, ss := range mb.fss {
		if isAll || isMatch(subj) {
			if ss.firstNeedsUpdate {
				mb.recalculateFirstForSubj(subj, ss.First, ss)
			}
			if sseq <= ss.First {
				update(ss)
			} else if sseq <= ss.Last {
				// We matched but its a partial.
				havePartial = true
				break
			}
		}
	}

	// If we did not encounter any partials we can return here.
	if !havePartial {
		return total, first, last
	}

	// If we are here we need to scan the msgs.
	// Clear what we had.
	total, first, last = 0, 0, 0

	// If we load the cache for a linear scan we want to expire that cache upon exit.
	var shouldExpire bool
	if mb.cacheNotLoaded() {
		mb.loadMsgsWithLock()
		shouldExpire = true
	}

	var smv StoreMsg
	for seq := sseq; seq <= mb.last.seq; seq++ {
		sm, _ := mb.cacheLookup(seq, &smv)
		if sm == nil {
			continue
		}
		if isAll || isMatch(sm.subj) {
			total++
			if first == 0 || seq < first {
				first = seq
			}
			if seq > last {
				last = seq
			}
		}
	}
	// If we loaded this block for this operation go ahead and expire it here.
	if shouldExpire {
		mb.tryForceExpireCacheLocked()
	}

	return total, first, last
}

// FilteredState will return the SimpleState associated with the filtered subject and a proposed starting sequence.
func (fs *fileStore) FilteredState(sseq uint64, subj string) SimpleState {
	fs.mu.RLock()
	defer fs.mu.RUnlock()

	lseq := fs.state.LastSeq
	if sseq < fs.state.FirstSeq {
		sseq = fs.state.FirstSeq
	}

	// Returned state.
	var ss SimpleState

	// If past the end no results.
	if sseq > lseq {
		return ss
	}

	// If we want all msgs that match we can shortcircuit.
	// TODO(dlc) - This can be extended for all cases but would
	// need to be careful on total msgs calculations etc.
	if sseq == fs.state.FirstSeq {
		fs.numFilteredPending(subj, &ss)
	} else {
		wc := subjectHasWildcard(subj)
		// Tracking subject state.
		// TODO(dlc) - Optimize for 2.10 with avl tree and no atomics per block.
		for _, mb := range fs.blks {
			// Skip blocks that are less than our starting sequence.
			if sseq > atomic.LoadUint64(&mb.last.seq) {
				continue
			}
			t, f, l := mb.filteredPending(subj, wc, sseq)
			ss.Msgs += t
			if ss.First == 0 || (f > 0 && f < ss.First) {
				ss.First = f
			}
			if l > ss.Last {
				ss.Last = l
			}
		}
	}

	return ss
}

// Optimized way for getting all num pending matching a filter subject.
// Lock should be held.
func (fs *fileStore) numFilteredPending(filter string, ss *SimpleState) {
	isAll := filter == _EMPTY_ || filter == fwcs

	// If isAll we do not need to do anything special to calculate the first and last and total.
	if isAll {
		ss.First = fs.state.FirstSeq
		ss.Last = fs.state.LastSeq
		ss.Msgs = fs.state.Msgs
		return
	}

	tsa := [32]string{}
	fsa := [32]string{}
	fts := tokenizeSubjectIntoSlice(fsa[:0], filter)

	start, stop := uint32(math.MaxUint32), uint32(0)
	for subj, psi := range fs.psim {
		if isAll {
			ss.Msgs += psi.total
		} else {
			tts := tokenizeSubjectIntoSlice(tsa[:0], subj)
			if isSubsetMatchTokenized(tts, fts) {
				ss.Msgs += psi.total
				// Keep track of start and stop indexes for this subject.
				if psi.fblk < start {
					start = psi.fblk
				}
				if psi.lblk > stop {
					stop = psi.lblk
				}
			}
		}
	}
	// If not collecting all we do need to figure out the first and last sequences.
	if !isAll {
		wc := subjectHasWildcard(filter)
		// Do start
		mb := fs.bim[start]
		if mb != nil {
			_, f, _ := mb.filteredPending(filter, wc, 0)
			ss.First = f
		}
		if ss.First == 0 {
			// This is a miss. This can happen since psi.fblk is lazy, but should be very rare.
			for i := start + 1; i <= stop; i++ {
				mb := fs.bim[i]
				if mb == nil {
					continue
				}
				if _, f, _ := mb.filteredPending(filter, wc, 0); f > 0 {
					ss.First = f
					break
				}
			}
		}
		// Now last
		if mb = fs.bim[stop]; mb != nil {
			_, _, l := mb.filteredPending(filter, wc, 0)
			ss.Last = l
		}
	}
}

// SubjectsState returns a map of SimpleState for all matching subjects.
func (fs *fileStore) SubjectsState(subject string) map[string]SimpleState {
	fs.mu.RLock()
	defer fs.mu.RUnlock()

	if fs.state.Msgs == 0 {
		return nil
	}

	start, stop := fs.blks[0], fs.lmb
	// We can short circuit if not a wildcard using psim for start and stop.
	if !subjectHasWildcard(subject) {
		info := fs.psim[subject]
		if info == nil {
			return nil
		}
		start, stop = fs.bim[info.fblk], fs.bim[info.lblk]
	}

	// Aggregate fss.
	fss := make(map[string]SimpleState)
	var startFound bool

	for _, mb := range fs.blks {
		if !startFound {
			if mb != start {
				continue
			}
			startFound = true
		}

		mb.mu.Lock()
		// Make sure we have fss loaded.
		mb.ensurePerSubjectInfoLoaded()
		for subj, ss := range mb.fss {
			if subject == _EMPTY_ || subject == fwcs || subjectIsSubsetMatch(subj, subject) {
				if ss.firstNeedsUpdate {
					mb.recalculateFirstForSubj(subj, ss.First, ss)
				}
				oss := fss[subj]
				if oss.First == 0 { // New
					fss[subj] = *ss
				} else {
					// Merge here.
					oss.Last, oss.Msgs = ss.Last, oss.Msgs+ss.Msgs
					fss[subj] = oss
				}
			}
		}
		mb.mu.Unlock()

		if mb == stop {
			break
		}
	}

	return fss
}

// NumPending will return the number of pending messages matching the filter subject starting at sequence.
// Optimized for stream num pending calculations for consumers.
func (fs *fileStore) NumPending(sseq uint64, filter string, lastPerSubject bool) (total, validThrough uint64) {
	fs.mu.RLock()
	defer fs.mu.RUnlock()

	// This can always be last for these purposes.
	validThrough = fs.state.LastSeq

	if fs.state.Msgs == 0 || sseq > fs.state.LastSeq {
		return 0, validThrough
	}

	// Track starting for both block for the sseq and staring block that matches any subject.
	var seqStart, subjStart int

	// See if we need to figure out starting block per sseq.
	if sseq > fs.state.FirstSeq {
		seqStart, _ = fs.selectMsgBlockWithIndex(sseq)
	}

	var tsa, fsa [32]string
	fts := tokenizeSubjectIntoSlice(fsa[:0], filter)
	isAll := filter == _EMPTY_ || filter == fwcs
	wc := subjectHasWildcard(filter)

	// See if filter was provided but its the only subject.
	if !isAll && !wc && len(fs.psim) == 1 && fs.psim[filter] != nil {
		isAll = true
	}

	// If we are isAll and have no deleted we can do a simpler calculation.
	if isAll && (fs.state.LastSeq-fs.state.FirstSeq+1) == fs.state.Msgs {
		if sseq == 0 {
			return fs.state.Msgs, validThrough
		}
		return fs.state.LastSeq - sseq + 1, validThrough
	}

	isMatch := func(subj string) bool {
		if isAll {
			return true
		}
		if !wc {
			return subj == filter
		}
		tts := tokenizeSubjectIntoSlice(tsa[:0], subj)
		return isSubsetMatchTokenized(tts, fts)
	}

	// If we would need to scan more from the beginning, revert back to calculating directly here.
	// TODO(dlc) - Redo properly with sublists etc for subject-based filtering.
	if lastPerSubject || seqStart >= (len(fs.blks)/2) {
		// If we need to track seen for last per subject.
		var seen map[string]bool
		if lastPerSubject {
			seen = make(map[string]bool)
		}

		for i := seqStart; i < len(fs.blks); i++ {
			mb := fs.blks[i]
			mb.mu.Lock()
			var t uint64
			if isAll && sseq <= mb.first.seq {
				if lastPerSubject {
					mb.ensurePerSubjectInfoLoaded()
					for subj := range mb.fss {
						if !seen[subj] {
							total++
							seen[subj] = true
						}
					}
				} else {
					total += mb.msgs
				}
				mb.mu.Unlock()
				continue
			}

			// If we are here we need to at least scan the subject fss.
			// Make sure we have fss loaded.
			mb.ensurePerSubjectInfoLoaded()
			var havePartial bool
			for subj, ss := range mb.fss {
				if !seen[subj] && isMatch(subj) {
					if lastPerSubject {
						// Can't have a partials with last by subject.
						if sseq <= ss.Last {
							t++
							seen[subj] = true
						}
					} else {
						if ss.firstNeedsUpdate {
							mb.recalculateFirstForSubj(subj, ss.First, ss)
						}
						if sseq <= ss.First {
							t += ss.Msgs
						} else if sseq <= ss.Last {
							// We matched but its a partial.
							havePartial = true
							break
						}
					}
				}
			}
			// See if we need to scan msgs here.
			if havePartial {
				// Clear on partial.
				t = 0
				// If we load the cache for a linear scan we want to expire that cache upon exit.
				var shouldExpire bool
				if mb.cacheNotLoaded() {
					mb.loadMsgsWithLock()
					shouldExpire = true
				}
				var smv StoreMsg
				for seq := sseq; seq <= mb.last.seq; seq++ {
					if sm, _ := mb.cacheLookup(seq, &smv); sm != nil && (isAll || isMatch(sm.subj)) {
						t++
					}
				}
				// If we loaded this block for this operation go ahead and expire it here.
				if shouldExpire {
					mb.tryForceExpireCacheLocked()
				}
			}
			mb.mu.Unlock()
			total += t
		}
		return total, validThrough
	}

	// If we are here its better to calculate totals from psim and adjust downward by scanning less blocks.
	// TODO(dlc) - Eventually when sublist uses generics, make this sublist driven instead.
	start := uint32(math.MaxUint32)
	for subj, psi := range fs.psim {
		if isMatch(subj) {
			if lastPerSubject {
				total++
				// Keep track of start index for this subject.
				// Use last block in this case.
				if psi.lblk < start {
					start = psi.lblk
				}
			} else {
				total += psi.total
				// Keep track of start index for this subject.
				if psi.fblk < start {
					start = psi.fblk
				}
			}
		}
	}
	// See if we were asked for all, if so we are done.
	if sseq <= fs.state.FirstSeq {
		return total, validThrough
	}

	// If we are here we need to calculate partials for the first blocks.
	subjStart = int(start)
	firstSubjBlk := fs.bim[uint32(subjStart)]
	var firstSubjBlkFound bool
	var smv StoreMsg

	// Adjust in case not found.
	if firstSubjBlk == nil {
		firstSubjBlkFound = true
	}

	// Track how many we need to adjust against the total.
	var adjust uint64

	for i := 0; i <= seqStart; i++ {
		mb := fs.blks[i]

		// We can skip blks if we know they are below the first one that has any subject matches.
		if !firstSubjBlkFound {
			if mb == firstSubjBlk {
				firstSubjBlkFound = true
			} else {
				continue
			}
		}

		// We need to scan this block.
		var shouldExpire bool
		mb.mu.Lock()
		// Check if we should include all of this block in adjusting. If so work with metadata.
		if sseq > mb.last.seq {
			if isAll && !lastPerSubject {
				adjust += mb.msgs
			} else {
				// We need to adjust for all matches in this block.
				// We will scan fss state vs messages themselves.
				// Make sure we have fss loaded.
				mb.ensurePerSubjectInfoLoaded()
				for subj, ss := range mb.fss {
					if isMatch(subj) {
						if lastPerSubject {
							adjust++
						} else {
							adjust += ss.Msgs
						}
					}
				}
			}
		} else {
			// This is the last block. We need to scan per message here.
			if mb.cacheNotLoaded() {
				if err := mb.loadMsgsWithLock(); err != nil {
					mb.mu.Unlock()
					return 0, 0
				}
				shouldExpire = true
			}

			var last = mb.last.seq
			if sseq < last {
				last = sseq
			}
			for seq := mb.first.seq; seq < last; seq++ {
				sm, _ := mb.cacheLookup(seq, &smv)
				if sm == nil {
					continue
				}
				// Check if it matches our filter.
				if isMatch(sm.subj) && sm.seq < sseq {
					adjust++
				}
			}
		}
		// If we loaded the block try to force expire.
		if shouldExpire {
			mb.tryForceExpireCacheLocked()
		}
		mb.mu.Unlock()
	}
	// Make final adjustment.
	total -= adjust

	return total, validThrough
}

// SubjectsTotal return message totals per subject.
func (fs *fileStore) SubjectsTotals(filter string) map[string]uint64 {
	fs.mu.RLock()
	defer fs.mu.RUnlock()

	if len(fs.psim) == 0 {
		return nil
	}

	tsa := [32]string{}
	fsa := [32]string{}
	fts := tokenizeSubjectIntoSlice(fsa[:0], filter)
	isAll := filter == _EMPTY_ || filter == fwcs
	wc := subjectHasWildcard(filter)

	isMatch := func(subj string) bool {
		if !wc {
			return subj == filter
		}
		tts := tokenizeSubjectIntoSlice(tsa[:0], subj)
		return isSubsetMatchTokenized(tts, fts)
	}

	fst := make(map[string]uint64)
	for subj, psi := range fs.psim {
		if isAll || isMatch(subj) {
			fst[subj] = psi.total
		}
	}
	return fst
}

// RegisterStorageUpdates registers a callback for updates to storage changes.
// It will present number of messages and bytes as a signed integer and an
// optional sequence number of the message if a single.
func (fs *fileStore) RegisterStorageUpdates(cb StorageUpdateHandler) {
	fs.mu.Lock()
	fs.scb = cb
	bsz := fs.state.Bytes
	fs.mu.Unlock()
	if cb != nil && bsz > 0 {
		cb(0, int64(bsz), 0, _EMPTY_)
	}
}

// Helper to get hash key for specific message block.
// Lock should be held
func (fs *fileStore) hashKeyForBlock(index uint32) []byte {
	return []byte(fmt.Sprintf("%s-%d", fs.cfg.Name, index))
}

func (mb *msgBlock) setupWriteCache(buf []byte) {
	// Make sure we have a cache setup.
	if mb.cache != nil {
		return
	}

	// Setup simple cache.
	mb.cache = &cache{buf: buf}
	// Make sure we set the proper cache offset if we have existing data.
	var fi os.FileInfo
	if mb.mfd != nil {
		fi, _ = mb.mfd.Stat()
	} else if mb.mfn != _EMPTY_ {
		fi, _ = os.Stat(mb.mfn)
	}
	if fi != nil {
		mb.cache.off = int(fi.Size())
	}
	mb.llts = time.Now().UnixNano()
	mb.startCacheExpireTimer()
}

// This rolls to a new append msg block.
// Lock should be held.
func (fs *fileStore) newMsgBlockForWrite() (*msgBlock, error) {
	index := uint32(1)
	var rbuf []byte

	if lmb := fs.lmb; lmb != nil {
		index = lmb.index + 1

		// Make sure to write out our index file if needed.
		if lmb.indexNeedsUpdate() {
			lmb.writeIndexInfo()
		}

		// Determine if we can reclaim any resources here.
		if fs.fip {
			lmb.mu.Lock()
			lmb.closeFDsLocked()
			if lmb.cache != nil {
				// Reset write timestamp and see if we can expire this cache.
				rbuf = lmb.tryExpireWriteCache()
			}
			lmb.mu.Unlock()
		}
	}

	mb := &msgBlock{fs: fs, index: index, cexp: fs.fcfg.CacheExpire, noTrack: fs.noTrackSubjects()}

	// Lock should be held to quiet race detector.
	mb.mu.Lock()
	mb.setupWriteCache(rbuf)
	mb.fss = make(map[string]*SimpleState)
	mb.mu.Unlock()

	// Now do local hash.
	key := sha256.Sum256(fs.hashKeyForBlock(index))
	hh, err := highwayhash.New64(key[:])
	if err != nil {
		return nil, fmt.Errorf("could not create hash: %v", err)
	}
	mb.hh = hh

	mdir := filepath.Join(fs.fcfg.StoreDir, msgDir)
	mb.mfn = filepath.Join(mdir, fmt.Sprintf(blkScan, mb.index))
	mfd, err := os.OpenFile(mb.mfn, os.O_CREATE|os.O_RDWR, defaultFilePerms)
	if err != nil {
		mb.dirtyCloseWithRemove(true)
		return nil, fmt.Errorf("Error creating msg block file [%q]: %v", mb.mfn, err)
	}
	mb.mfd = mfd

	mb.ifn = filepath.Join(mdir, fmt.Sprintf(indexScan, mb.index))
	ifd, err := os.OpenFile(mb.ifn, os.O_CREATE|os.O_RDWR, defaultFilePerms)
	if err != nil {
		mb.dirtyCloseWithRemove(true)
		return nil, fmt.Errorf("Error creating msg index file [%q]: %v", mb.mfn, err)
	}
	mb.ifd = ifd

	// For subject based info.
	mb.sfn = filepath.Join(mdir, fmt.Sprintf(fssScan, mb.index))

	// Check if encryption is enabled.
	if fs.prf != nil {
		if err := fs.genEncryptionKeysForBlock(mb); err != nil {
			return nil, err
		}
	}

	// Set cache time to creation time to start.
	ts := time.Now().UnixNano()
	// Race detector wants these protected.
	mb.mu.Lock()
	mb.llts, mb.lwts = 0, ts
	// Remember our last sequence number.
	mb.first.seq = fs.state.LastSeq + 1
	mb.last.seq = fs.state.LastSeq
	mb.mu.Unlock()

	// If we know we will need this so go ahead and spin up.
	if !fs.fip {
		mb.spinUpFlushLoop()
	}

	// Add to our list of blocks and mark as last.
	fs.addMsgBlock(mb)

	return mb, nil
}

// Generate the keys for this message block and write them out.
func (fs *fileStore) genEncryptionKeysForBlock(mb *msgBlock) error {
	if mb == nil {
		return nil
	}
	key, bek, seed, encrypted, err := fs.genEncryptionKeys(fmt.Sprintf("%s:%d", fs.cfg.Name, mb.index))
	if err != nil {
		return err
	}
	mb.aek, mb.bek, mb.seed, mb.nonce = key, bek, seed, encrypted[:key.NonceSize()]
	mdir := filepath.Join(fs.fcfg.StoreDir, msgDir)
	keyFile := filepath.Join(mdir, fmt.Sprintf(keyScan, mb.index))
	if _, err := os.Stat(keyFile); err != nil && !os.IsNotExist(err) {
		return err
	}
	if err := os.WriteFile(keyFile, encrypted, defaultFilePerms); err != nil {
		return err
	}
	mb.kfn = keyFile
	return nil
}

// Stores a raw message with expected sequence number and timestamp.
// Lock should be held.
func (fs *fileStore) storeRawMsg(subj string, hdr, msg []byte, seq uint64, ts int64) (err error) {
	if fs.closed {
		return ErrStoreClosed
	}

	// Per subject max check needed.
	mmp := uint64(fs.cfg.MaxMsgsPer)
	var psmc uint64
	psmax := mmp > 0 && len(subj) > 0
	if psmax {
		if info, ok := fs.psim[subj]; ok {
			psmc = info.total
		}
	}

	var fseq uint64
	// Check if we are discarding new messages when we reach the limit.
	if fs.cfg.Discard == DiscardNew {
		var asl bool
		if psmax && psmc >= mmp {
			// If we are instructed to discard new per subject, this is an error.
			if fs.cfg.DiscardNewPer {
				return ErrMaxMsgsPerSubject
			}
			if fseq, err = fs.firstSeqForSubj(subj); err != nil {
				return err
			}
			asl = true
		}
		if fs.cfg.MaxMsgs > 0 && fs.state.Msgs >= uint64(fs.cfg.MaxMsgs) && !asl {
			return ErrMaxMsgs
		}
		if fs.cfg.MaxBytes > 0 && fs.state.Bytes+uint64(len(msg)+len(hdr)) >= uint64(fs.cfg.MaxBytes) {
			if !asl || fs.sizeForSeq(fseq) <= len(msg)+len(hdr) {
				return ErrMaxBytes
			}
		}
	}

	// Check sequence.
	if seq != fs.state.LastSeq+1 {
		if seq > 0 {
			return ErrSequenceMismatch
		}
		seq = fs.state.LastSeq + 1
	}

	// Write msg record.
	n, err := fs.writeMsgRecord(seq, ts, subj, hdr, msg)
	if err != nil {
		return err
	}

	// Adjust top level tracking of per subject msg counts.
	if len(subj) > 0 {
		index := fs.lmb.index
		if info, ok := fs.psim[subj]; ok {
			info.total++
			if index > info.lblk {
				info.lblk = index
			}
		} else {
			fs.psim[subj] = &psi{total: 1, fblk: index, lblk: index}
		}
	}

	// Adjust first if needed.
	now := time.Unix(0, ts).UTC()
	if fs.state.Msgs == 0 {
		fs.state.FirstSeq = seq
		fs.state.FirstTime = now
	}

	fs.state.Msgs++
	fs.state.Bytes += n
	fs.state.LastSeq = seq
	fs.state.LastTime = now

	// Enforce per message limits.
	// We snapshotted psmc before our actual write, so >= comparison needed.
	if psmax && psmc >= mmp {
		// We may have done this above.
		if fseq == 0 {
			fseq, _ = fs.firstSeqForSubj(subj)
		}
		if ok, _ := fs.removeMsgViaLimits(fseq); ok {
			// Make sure we are below the limit.
			if psmc--; psmc >= mmp {
				for info, ok := fs.psim[subj]; ok && info.total > mmp; info, ok = fs.psim[subj] {
					if seq, _ := fs.firstSeqForSubj(subj); seq > 0 {
						if ok, _ := fs.removeMsgViaLimits(seq); !ok {
							break
						}
					} else {
						break
					}
				}
			}
		}
	}

	// Limits checks and enforcement.
	// If they do any deletions they will update the
	// byte count on their own, so no need to compensate.
	fs.enforceMsgLimit()
	fs.enforceBytesLimit()

	// Check if we have and need the age expiration timer running.
	if fs.ageChk == nil && fs.cfg.MaxAge != 0 {
		fs.startAgeChk()
	}

	return nil
}

// StoreRawMsg stores a raw message with expected sequence number and timestamp.
func (fs *fileStore) StoreRawMsg(subj string, hdr, msg []byte, seq uint64, ts int64) error {
	fs.mu.Lock()
	err := fs.storeRawMsg(subj, hdr, msg, seq, ts)
	cb := fs.scb
	// Check if first message timestamp requires expiry
	// sooner than initial replica expiry timer set to MaxAge when initializing.
	if !fs.receivedAny && fs.cfg.MaxAge != 0 && ts > 0 {
		fs.receivedAny = true
		// don't block here by calling expireMsgs directly.
		// Instead, set short timeout.
		fs.resetAgeChk(int64(time.Millisecond * 50))
	}
	fs.mu.Unlock()

	if err == nil && cb != nil {
		cb(1, int64(fileStoreMsgSize(subj, hdr, msg)), seq, subj)
	}

	return err
}

// Store stores a message. We hold the main filestore lock for any write operation.
func (fs *fileStore) StoreMsg(subj string, hdr, msg []byte) (uint64, int64, error) {
	fs.mu.Lock()
	seq, ts := fs.state.LastSeq+1, time.Now().UnixNano()
	err := fs.storeRawMsg(subj, hdr, msg, seq, ts)
	cb := fs.scb
	fs.mu.Unlock()

	if err != nil {
		seq, ts = 0, 0
	} else if cb != nil {
		cb(1, int64(fileStoreMsgSize(subj, hdr, msg)), seq, subj)
	}

	return seq, ts, err
}

// skipMsg will update this message block for a skipped message.
// If we do not have any messages, just update the metadata, otherwise
// we will place an empty record marking the sequence as used. The
// sequence will be marked erased.
// fs lock should be held.
func (mb *msgBlock) skipMsg(seq uint64, now time.Time) {
	if mb == nil {
		return
	}
	var needsRecord bool

	nowts := now.UnixNano()

	mb.mu.Lock()
	// If we are empty can just do meta.
	if mb.msgs == 0 {
		mb.last.seq = seq
		mb.last.ts = nowts
		mb.first.seq = seq + 1
		mb.first.ts = nowts
		// Take care of index if needed.
		if nowts-mb.lwits > wiThresh {
			mb.writeIndexInfoLocked()
		}
	} else {
		needsRecord = true
		mb.dmap.Insert(seq)
	}
	mb.mu.Unlock()

	if needsRecord {
		mb.writeMsgRecord(emptyRecordLen, seq|ebit, _EMPTY_, nil, nil, nowts, true)
	} else {
		mb.kickFlusher()
	}
}

// SkipMsg will use the next sequence number but not store anything.
func (fs *fileStore) SkipMsg() uint64 {
	fs.mu.Lock()
	defer fs.mu.Unlock()

	// Grab time and last seq.
	now, seq := time.Now().UTC(), fs.state.LastSeq+1
	fs.state.LastSeq, fs.state.LastTime = seq, now
	if fs.state.Msgs == 0 {
		fs.state.FirstSeq, fs.state.FirstTime = seq, now
	}
	if seq == fs.state.FirstSeq {
		fs.state.FirstSeq, fs.state.FirstTime = seq+1, now
	}
	fs.lmb.skipMsg(seq, now)

	return seq
}

// Lock should be held.
func (fs *fileStore) rebuildFirst() {
	if len(fs.blks) == 0 {
		return
	}
	fmb := fs.blks[0]
	if fmb == nil {
		return
	}

	fmb.removeIndexFile()
	ld, _ := fmb.rebuildState()
	fmb.writeIndexInfo()
	fs.selectNextFirst()
	fs.rebuildStateLocked(ld)
}

// Optimized helper function to return first sequence.
// subj will always be publish subject here, meaning non-wildcard.
// We assume a fast check that this subj even exists already happened.
// Lock should be held.
func (fs *fileStore) firstSeqForSubj(subj string) (uint64, error) {
	if len(fs.blks) == 0 {
		return 0, nil
	}

	// See if we can optimize where we start.
	start, stop := fs.blks[0].index, fs.lmb.index
	if info, ok := fs.psim[subj]; ok {
		start, stop = info.fblk, info.lblk
	}

	for i := start; i <= stop; i++ {
		mb := fs.bim[i]
		if mb == nil {
			continue
		}
		mb.mu.Lock()
		if err := mb.ensurePerSubjectInfoLoaded(); err != nil {
			mb.mu.Unlock()
			return 0, err
		}
		ss := mb.fss[subj]
		mb.mu.Unlock()
		if ss != nil {
			// Adjust first if it was not where we thought it should be.
			if i != start {
				if info, ok := fs.psim[subj]; ok {
					info.fblk = i
				}
			}
			if ss.firstNeedsUpdate {
				mb.recalculateFirstForSubj(subj, ss.First, ss)
			}
			return ss.First, nil
		}
	}
	return 0, nil
}

// Will check the msg limit and drop firstSeq msg if needed.
// Lock should be held.
func (fs *fileStore) enforceMsgLimit() {
	if fs.cfg.MaxMsgs <= 0 || fs.state.Msgs <= uint64(fs.cfg.MaxMsgs) {
		return
	}
	for nmsgs := fs.state.Msgs; nmsgs > uint64(fs.cfg.MaxMsgs); nmsgs = fs.state.Msgs {
		if removed, err := fs.deleteFirstMsg(); err != nil || !removed {
			fs.rebuildFirst()
			return
		}
	}
}

// Will check the bytes limit and drop msgs if needed.
// Lock should be held.
func (fs *fileStore) enforceBytesLimit() {
	if fs.cfg.MaxBytes <= 0 || fs.state.Bytes <= uint64(fs.cfg.MaxBytes) {
		return
	}
	for bs := fs.state.Bytes; bs > uint64(fs.cfg.MaxBytes); bs = fs.state.Bytes {
		if removed, err := fs.deleteFirstMsg(); err != nil || !removed {
			fs.rebuildFirst()
			return
		}
	}
}

// Will make sure we have limits honored for max msgs per subject on recovery or config update.
// We will make sure to go through all msg blocks etc. but in practice this
// will most likely only be the last one, so can take a more conservative approach.
// Lock should be held.
func (fs *fileStore) enforceMsgPerSubjectLimit() {
	maxMsgsPer := uint64(fs.cfg.MaxMsgsPer)

	// We want to suppress callbacks from remove during this process
	// since these should have already been deleted and accounted for.
	cb := fs.scb
	fs.scb = nil
	defer func() { fs.scb = cb }()

	var numMsgs uint64

	// collect all that are not correct.
	needAttention := make(map[string]*psi)
	for subj, psi := range fs.psim {
		numMsgs += psi.total
		if psi.total > maxMsgsPer {
			needAttention[subj] = psi
		}
	}

	// We had an issue with a use case where psim (and hence fss) were correct but idx was not and was not properly being caught.
	// So do a quick sanity check here. If we detect a skew do a rebuild then re-check.
	if numMsgs != fs.state.Msgs {
		// Clear any global subject state.
		fs.psim = make(map[string]*psi)
		for _, mb := range fs.blks {
			mb.removeIndexFile()
			ld, err := mb.rebuildState()
			mb.writeIndexInfo()
			if err != nil && ld != nil {
				fs.addLostData(ld)
			}
			fs.populateGlobalPerSubjectInfo(mb)
		}
		// Rebuild fs state too.
		fs.rebuildStateLocked(nil)
		// Need to redo blocks that need attention.
		needAttention = make(map[string]*psi)
		for subj, psi := range fs.psim {
			if psi.total > maxMsgsPer {
				needAttention[subj] = psi
			}
		}
	}

	// Collect all the msgBlks we alter.
	blks := make(map[*msgBlock]struct{})

	// For re-use below.
	var sm StoreMsg

	// Walk all subjects that need attention here.
	for subj, info := range needAttention {
		total, start, stop := info.total, info.fblk, info.lblk

		for i := start; i <= stop; i++ {
			mb := fs.bim[i]
			if mb == nil {
				continue
			}
			// Grab the ss entry for this subject in case sparse.
			mb.mu.Lock()
			mb.ensurePerSubjectInfoLoaded()
			ss := mb.fss[subj]
			if ss != nil && ss.firstNeedsUpdate {
				mb.recalculateFirstForSubj(subj, ss.First, ss)
			}
			mb.mu.Unlock()
			if ss == nil {
				continue
			}
			for seq := ss.First; seq <= ss.Last && total > maxMsgsPer; {
				m, _, err := mb.firstMatching(subj, false, seq, &sm)
				if err == nil {
					seq = m.seq + 1
					if removed, _ := fs.removeMsgViaLimits(m.seq); removed {
						total--
						blks[mb] = struct{}{}
					}
				} else {
					// On error just do single increment.
					seq++
				}
			}
		}
	}

	// Now write updated index for all affected msgBlks.
	for mb := range blks {
		mb.writeIndexInfo()
		mb.tryForceExpireCacheLocked()
	}
}

// Lock should be held.
func (fs *fileStore) deleteFirstMsg() (bool, error) {
	return fs.removeMsgViaLimits(fs.state.FirstSeq)
}

// If we remove via limits that can always be recovered on a restart we
// do not force the system to update the index file.
// Lock should be held.
func (fs *fileStore) removeMsgViaLimits(seq uint64) (bool, error) {
	return fs.removeMsg(seq, false, true, false)
}

// RemoveMsg will remove the message from this store.
// Will return the number of bytes removed.
func (fs *fileStore) RemoveMsg(seq uint64) (bool, error) {
	return fs.removeMsg(seq, false, false, true)
}

func (fs *fileStore) EraseMsg(seq uint64) (bool, error) {
	return fs.removeMsg(seq, true, false, true)
}

// Convenience function to remove per subject tracking at the filestore level.
// Lock should be held.
func (fs *fileStore) removePerSubject(subj string) {
	if len(subj) == 0 {
		return
	}

	// We do not update sense of fblk here but will do so when we resolve during lookup.
	if info, ok := fs.psim[subj]; ok {
		info.total--
		if info.total == 0 {
			delete(fs.psim, subj)
		}
	}
}

// Remove a message, optionally rewriting the mb file.
func (fs *fileStore) removeMsg(seq uint64, secure, viaLimits, needFSLock bool) (bool, error) {
	if seq == 0 {
		return false, ErrStoreMsgNotFound
	}
	fsLock := func() {
		if needFSLock {
			fs.mu.Lock()
		}
	}
	fsUnlock := func() {
		if needFSLock {
			fs.mu.Unlock()
		}
	}

	fsLock()

	if fs.closed {
		fsUnlock()
		return false, ErrStoreClosed
	}
	if fs.sips > 0 {
		fsUnlock()
		return false, ErrStoreSnapshotInProgress
	}
	// If in encrypted mode negate secure rewrite here.
	if secure && fs.prf != nil {
		secure = false
	}

	if fs.state.Msgs == 0 {
		var err = ErrStoreEOF
		if seq <= fs.state.LastSeq {
			err = ErrStoreMsgNotFound
		}
		fsUnlock()
		return false, err
	}

	mb := fs.selectMsgBlock(seq)
	if mb == nil {
		var err = ErrStoreEOF
		if seq <= fs.state.LastSeq {
			err = ErrStoreMsgNotFound
		}
		fsUnlock()
		return false, err
	}

	mb.mu.Lock()

	// See if we are closed or the sequence number is still relevant.
	if mb.closed || seq < mb.first.seq {
		mb.mu.Unlock()
		fsUnlock()
		return false, nil
	}

	// Now check dmap if it is there.
	if mb.dmap.Exists(seq) {
		mb.mu.Unlock()
		fsUnlock()
		return false, nil
	}

	// We used to not have to load in the messages except with callbacks or the filtered subject state (which is now always on).
	// Now just load regardless.
	// TODO(dlc) - Figure out a way not to have to load it in, we need subject tracking outside main data block.
	if mb.cacheNotLoaded() {
		// We do not want to block possible activity within another msg block.
		// We have to unlock both locks and acquire the mb lock in the loadMsgs() call to avoid a deadlock if another
		// go routine was trying to get fs then this mb lock at the same time. E.g. another call to remove for same block.
		mb.mu.Unlock()
		fsUnlock()
		if err := mb.loadMsgs(); err != nil {
			return false, err
		}
		fsLock()
		// We need to check if things changed out from underneath us.
		if fs.closed {
			fsUnlock()
			return false, ErrStoreClosed
		}
		mb.mu.Lock()
		if mb.closed || seq < mb.first.seq {
			mb.mu.Unlock()
			fsUnlock()
			return false, nil
		}
		// cacheLookup below will do dmap check so no need to repeat here.
	}

	var smv StoreMsg
	sm, err := mb.cacheLookup(seq, &smv)
	if err != nil {
		mb.mu.Unlock()
		fsUnlock()
		// Mimic err behavior from above check to dmap. No error returned if already removed.
		if err == errDeletedMsg {
			err = nil
		}
		return false, err
	}
	// Grab size
	msz := fileStoreMsgSize(sm.subj, sm.hdr, sm.msg)

	// Set cache timestamp for last remove.
	mb.lrts = time.Now().UnixNano()

	// Global stats
	if fs.state.Msgs > 0 {
		fs.state.Msgs--
	}
	if msz < fs.state.Bytes {
		fs.state.Bytes -= msz
	} else {
		fs.state.Bytes = 0
	}

	// Now local mb updates.
	if mb.msgs > 0 {
		mb.msgs--
	}
	if msz < mb.bytes {
		mb.bytes -= msz
	} else {
		mb.bytes = 0
	}

	// If we are tracking subjects here make sure we update that accounting.
	mb.ensurePerSubjectInfoLoaded()

	// If we are tracking multiple subjects here make sure we update that accounting.
	mb.removeSeqPerSubject(sm.subj, seq)
	fs.removePerSubject(sm.subj)

	if secure {
		// Grab record info.
		ri, rl, _, _ := mb.slotInfo(int(seq - mb.cache.fseq))
		mb.eraseMsg(seq, int(ri), int(rl))
	}

	fifo := seq == mb.first.seq
	isLastBlock := mb == fs.lmb
	isEmpty := mb.msgs == 0
	// If we are removing the message via limits we do not need to write the index file here.
	// If viaLimits this means on a restart we will properly cleanup these messages regardless.
	shouldWriteIndex := !isEmpty && !viaLimits

	if fifo {
		mb.selectNextFirst()
		if !isEmpty {
			// Can update this one in place.
			if seq == fs.state.FirstSeq {
				fs.state.FirstSeq = mb.first.seq // new one.
				fs.state.FirstTime = time.Unix(0, mb.first.ts).UTC()
			}
		}
	} else if !isEmpty {
		if mb.dmap.IsEmpty() {
			// Mark initial base for delete set.
			mb.dmap.SetInitialMin(mb.first.seq)
		}
		// Out of order delete.
		mb.dmap.Insert(seq)
		// Check if <25% utilization and minimum size met.
		if mb.rbytes > compactMinimum && !isLastBlock {
			// Remove the interior delete records
			rbytes := mb.rbytes - uint64(mb.dmap.Size()*emptyRecordLen)
			if rbytes>>2 > mb.bytes {
				mb.compact()
			}
		}
	}

	var firstSeqNeedsUpdate bool

	// Decide how we want to clean this up. If last block and the only block left we will hold into index.
	if isEmpty {
		if isLastBlock {
			mb.closeAndKeepIndex(viaLimits)
			// We do not need to writeIndex since just did above.
			shouldWriteIndex = false
		} else {
			fs.removeMsgBlock(mb)
		}
		firstSeqNeedsUpdate = seq == fs.state.FirstSeq
	}

	var qch, fch chan struct{}
	if shouldWriteIndex {
		qch, fch = mb.qch, mb.fch
	}
	cb := fs.scb

	if secure {
		if ld, _ := mb.flushPendingMsgsLocked(); ld != nil {
			// We have the mb lock here, this needs the mb locks so do in its own go routine.
			go fs.rebuildState(ld)
		}
	}
	// Check if we need to write the index file and we are flush in place (fip).
	if shouldWriteIndex && fs.fip {
		// Check if this is the first message, common during expirations etc.
		threshold := wiThresh
		if !fifo {
			// For out-of-order deletes, we will have a shorter threshold, but
			// still won't write the index for every single delete.
			threshold = winfThresh
		}
		if time.Now().UnixNano()-mb.lwits > threshold {
			mb.writeIndexInfoLocked()
		}
	}
	mb.mu.Unlock()

	// Kick outside of lock.
	if !fs.fip && shouldWriteIndex {
		if qch == nil {
			mb.spinUpFlushLoop()
		}
		select {
		case fch <- struct{}{}:
		default:
		}
	}

	// If we emptied the current message block and the seq was state.First.Seq
	// then we need to jump message blocks. We will also write the index so
	// we don't lose track of the first sequence.
	if firstSeqNeedsUpdate {
		fs.selectNextFirst()
		// Write out the new first message block if we have one.
		// We can ignore if we really have not changed message blocks from above.
		if len(fs.blks) > 0 && fs.blks[0] != mb {
			fmb := fs.blks[0]
			fmb.writeIndexInfo()
		}
	}
	fs.mu.Unlock()

	// Storage updates.
	if cb != nil {
		subj := _EMPTY_
		if sm != nil {
			subj = sm.subj
		}
		delta := int64(msz)
		cb(-1, -delta, seq, subj)
	}

	if !needFSLock {
		fs.mu.Lock()
	}

	return true, nil
}

// This will compact and rewrite this block. This should only be called when we know we want to rewrite this block.
// This should not be called on the lmb since we will prune tail deleted messages which could cause issues with
// writing new messages. We will silently bail on any issues with the underlying block and let someone else detect.
// Write lock needs to be held.
func (mb *msgBlock) compact() {
	wasLoaded := mb.cacheAlreadyLoaded()
	if !wasLoaded {
		if err := mb.loadMsgsWithLock(); err != nil {
			return
		}
	}

	buf := mb.cache.buf
	nbuf := make([]byte, 0, len(buf))

	var le = binary.LittleEndian
	var firstSet bool

	isDeleted := func(seq uint64) bool {
		if seq == 0 || seq&ebit != 0 || seq < mb.first.seq {
			return true
		}
		return mb.dmap.Exists(seq)
	}

	// For skip msgs.
	var smh [msgHdrSize]byte

	for index, lbuf := uint32(0), uint32(len(buf)); index < lbuf; {
		if index+msgHdrSize > lbuf {
			return
		}
		hdr := buf[index : index+msgHdrSize]
		rl, slen := le.Uint32(hdr[0:]), le.Uint16(hdr[20:])
		// Clear any headers bit that could be set.
		rl &^= hbit
		dlen := int(rl) - msgHdrSize
		// Do some quick sanity checks here.
		if dlen < 0 || int(slen) > dlen || dlen > int(rl) || rl > rlBadThresh || index+rl > lbuf {
			return
		}
		// Only need to process non-deleted messages.
		seq := le.Uint64(hdr[4:])
		if !isDeleted(seq) {
			// Normal message here.
			nbuf = append(nbuf, buf[index:index+rl]...)
			if !firstSet {
				firstSet = true
				mb.first.seq = seq
			}
		} else if firstSet {
			// This is an interior delete that we need to make sure we have a placeholder for.
			le.PutUint32(smh[0:], emptyRecordLen)
			le.PutUint64(smh[4:], seq|ebit)
			le.PutUint64(smh[12:], 0)
			le.PutUint16(smh[20:], 0)
			nbuf = append(nbuf, smh[:]...)
			mb.hh.Reset()
			mb.hh.Write(smh[4:20])
			checksum := mb.hh.Sum(nil)
			nbuf = append(nbuf, checksum...)
		}
		// Always set last.
		mb.last.seq = seq &^ ebit

		// Advance to next record.
		index += rl
	}

	// Check for encryption.
	if mb.bek != nil && len(nbuf) > 0 {
		// Recreate to reset counter.
		rbek, err := genBlockEncryptionKey(mb.fs.fcfg.Cipher, mb.seed, mb.nonce)
		if err != nil {
			return
		}
		rbek.XORKeyStream(nbuf, nbuf)
	}

	// Close FDs first.
	mb.closeFDsLocked()

	// We will write to a new file and mv/rename it in case of failure.
	mfn := filepath.Join(filepath.Join(mb.fs.fcfg.StoreDir, msgDir), fmt.Sprintf(newScan, mb.index))
	if err := os.WriteFile(mfn, nbuf, defaultFilePerms); err != nil {
		os.Remove(mfn)
		return
	}
	if err := os.Rename(mfn, mb.mfn); err != nil {
		os.Remove(mfn)
		return
	}

	// Remove index file and wipe delete map, then rebuild.
	mb.removeIndexFileLocked()
	mb.deleteDmap()
	mb.rebuildStateLocked()

	// If we entered with the msgs loaded make sure to reload them.
	if wasLoaded {
		mb.loadMsgsWithLock()
	}
}

// Empty out our dmap.
func (mb *msgBlock) deleteDmap() {
	mb.dmap.Empty()
}

// Grab info from a slot.
// Lock should be held.
func (mb *msgBlock) slotInfo(slot int) (uint32, uint32, bool, error) {
	if mb.cache == nil || slot >= len(mb.cache.idx) {
		return 0, 0, false, errPartialCache
	}

	bi := mb.cache.idx[slot]
	ri, hashChecked := (bi &^ hbit), (bi&hbit) != 0

	// If this is a deleted slot return here.
	if bi == dbit {
		return 0, 0, false, errDeletedMsg
	}

	// Determine record length
	var rl uint32
	if len(mb.cache.idx) > slot+1 {
		ni := mb.cache.idx[slot+1] &^ hbit
		rl = ni - ri
	} else {
		rl = mb.cache.lrl
	}
	if rl < msgHdrSize {
		return 0, 0, false, errBadMsg
	}
	return uint32(ri), rl, hashChecked, nil
}

func (fs *fileStore) isClosed() bool {
	fs.mu.RLock()
	closed := fs.closed
	fs.mu.RUnlock()
	return closed
}

// Will spin up our flush loop.
func (mb *msgBlock) spinUpFlushLoop() {
	mb.mu.Lock()
	defer mb.mu.Unlock()

	// Are we already running or closed?
	if mb.flusher || mb.closed {
		return
	}
	mb.flusher = true
	mb.fch = make(chan struct{}, 1)
	mb.qch = make(chan struct{})
	fch, qch := mb.fch, mb.qch

	go mb.flushLoop(fch, qch)
}

// Raw low level kicker for flush loops.
func kickFlusher(fch chan struct{}) {
	if fch != nil {
		select {
		case fch <- struct{}{}:
		default:
		}
	}
}

// Kick flusher for this message block.
func (mb *msgBlock) kickFlusher() {
	mb.mu.RLock()
	defer mb.mu.RUnlock()
	kickFlusher(mb.fch)
}

func (mb *msgBlock) setInFlusher() {
	mb.mu.Lock()
	mb.flusher = true
	mb.mu.Unlock()
}

func (mb *msgBlock) clearInFlusher() {
	mb.mu.Lock()
	mb.flusher = false
	mb.mu.Unlock()
}

// flushLoop watches for messages, index info, or recently closed msg block updates.
func (mb *msgBlock) flushLoop(fch, qch chan struct{}) {
	mb.setInFlusher()
	defer mb.clearInFlusher()

	// Will use to test if we have meta data updates.
	var firstSeq, lastSeq uint64
	var dmapLen int

	infoChanged := func() bool {
		mb.mu.RLock()
		defer mb.mu.RUnlock()
		var changed bool
		if firstSeq != mb.first.seq || lastSeq != mb.last.seq || dmapLen != mb.dmap.Size() {
			changed = true
			firstSeq, lastSeq = mb.first.seq, mb.last.seq
			dmapLen = mb.dmap.Size()
		}
		return changed
	}

	for {
		select {
		case <-fch:
			// If we have pending messages process them first.
			if waiting := mb.pendingWriteSize(); waiting != 0 {
				ts := 1 * time.Millisecond
				var waited time.Duration

				for waiting < coalesceMinimum {
					time.Sleep(ts)
					select {
					case <-qch:
						return
					default:
					}
					newWaiting := mb.pendingWriteSize()
					if waited = waited + ts; waited > maxFlushWait || newWaiting <= waiting {
						break
					}
					waiting = newWaiting
					ts *= 2
				}
				mb.flushPendingMsgs()
				// Check if we are no longer the last message block. If we are
				// not we can close FDs and exit.
				mb.fs.mu.RLock()
				notLast := mb != mb.fs.lmb
				mb.fs.mu.RUnlock()
				if notLast {
					if err := mb.closeFDs(); err == nil {
						return
					}
				}
			}
			if infoChanged() {
				mb.writeIndexInfo()
			}
		case <-qch:
			return
		}
	}
}

// Lock should be held.
func (mb *msgBlock) eraseMsg(seq uint64, ri, rl int) error {
	var le = binary.LittleEndian
	var hdr [msgHdrSize]byte

	le.PutUint32(hdr[0:], uint32(rl))
	le.PutUint64(hdr[4:], seq|ebit)
	le.PutUint64(hdr[12:], 0)
	le.PutUint16(hdr[20:], 0)

	// Randomize record
	data := make([]byte, rl-emptyRecordLen)
	crand.Read(data)

	// Now write to underlying buffer.
	var b bytes.Buffer
	b.Write(hdr[:])
	b.Write(data)

	// Calculate hash.
	mb.hh.Reset()
	mb.hh.Write(hdr[4:20])
	mb.hh.Write(data)
	checksum := mb.hh.Sum(nil)
	// Write to msg record.
	b.Write(checksum)

	// Update both cache and disk.
	nbytes := b.Bytes()

	// Cache
	if ri >= mb.cache.off {
		li := ri - mb.cache.off
		buf := mb.cache.buf[li : li+rl]
		copy(buf, nbytes)
	}

	// Disk
	if mb.cache.off+mb.cache.wp > ri {
		mfd, err := os.OpenFile(mb.mfn, os.O_RDWR, defaultFilePerms)
		if err != nil {
			return err
		}
		defer mfd.Close()
		if _, err = mfd.WriteAt(nbytes, int64(ri)); err == nil {
			mfd.Sync()
		}
		if err != nil {
			return err
		}
	}
	return nil
}

// Truncate this message block to the storedMsg.
func (mb *msgBlock) truncate(sm *StoreMsg) (nmsgs, nbytes uint64, err error) {
	// Make sure we are loaded to process messages etc.
	if err := mb.loadMsgs(); err != nil {
		return 0, 0, err
	}

	// Calculate new eof using slot info from our new last sm.
	ri, rl, _, err := mb.slotInfo(int(sm.seq - mb.cache.fseq))
	if err != nil {
		return 0, 0, err
	}
	// Calculate new eof.
	eof := int64(ri + rl)

	var purged, bytes uint64

	mb.mu.Lock()

	checkDmap := mb.dmap.Size() > 0
	var smv StoreMsg

	for seq := mb.last.seq; seq > sm.seq; seq-- {
		if checkDmap {
			if mb.dmap.Exists(seq) {
				// Delete and skip to next.
				mb.dmap.Delete(seq)
				checkDmap = !mb.dmap.IsEmpty()
				continue
			}
		}
		// We should have a valid msg to calculate removal stats.
		if m, err := mb.cacheLookup(seq, &smv); err == nil {
			if mb.msgs > 0 {
				rl := fileStoreMsgSize(m.subj, m.hdr, m.msg)
				mb.msgs--
				if rl > mb.bytes {
					rl = mb.bytes
				}
				mb.bytes -= rl
				mb.rbytes -= rl
				// For return accounting.
				purged++
				bytes += uint64(rl)
			}
		}
	}

	// If the block is compressed then we have to load it into memory
	// and decompress it, truncate it and then write it back out.
	// Otherwise, truncate the file itself and close the descriptor.
	if mb.cmp != NoCompression {
		buf, err := mb.loadBlock(nil)
		if err != nil {
			return 0, 0, fmt.Errorf("failed to load block from disk: %w", err)
		}
		if mb.bek != nil && len(buf) > 0 {
			bek, err := genBlockEncryptionKey(mb.fs.fcfg.Cipher, mb.seed, mb.nonce)
			if err != nil {
				return 0, 0, err
			}
			mb.bek = bek
			mb.bek.XORKeyStream(buf, buf)
		}
		buf, err = mb.decompressIfNeeded(buf)
		if err != nil {
			return 0, 0, fmt.Errorf("failed to decompress block: %w", err)
		}
		buf = buf[:eof]
		copy(mb.lchk[0:], buf[:len(buf)-checksumSize])
		buf, err = mb.cmp.Compress(buf)
		if err != nil {
			return 0, 0, fmt.Errorf("failed to recompress block: %w", err)
		}
		meta := &CompressionInfo{
			Algorithm:    mb.cmp,
			OriginalSize: uint64(eof),
		}
		buf = append(meta.MarshalMetadata(), buf...)
		if mb.bek != nil && len(buf) > 0 {
			bek, err := genBlockEncryptionKey(mb.fs.fcfg.Cipher, mb.seed, mb.nonce)
			if err != nil {
				return 0, 0, err
			}
			mb.bek = bek
			mb.bek.XORKeyStream(buf, buf)
		}
		n, err := mb.writeAt(buf, 0)
		if err != nil {
			return 0, 0, fmt.Errorf("failed to rewrite compressed block: %w", err)
		}
		if n != len(buf) {
			return 0, 0, fmt.Errorf("short write (%d != %d)", n, len(buf))
		}
		mb.mfd.Truncate(int64(len(buf)))
		mb.mfd.Sync()
	} else if mb.mfd != nil {
		mb.mfd.Truncate(eof)
		mb.mfd.Sync()
		// Update our checksum.
		var lchk [8]byte
		mb.mfd.ReadAt(lchk[:], eof-8)
		copy(mb.lchk[0:], lchk[:])
	} else {
		mb.mu.Unlock()
		return 0, 0, fmt.Errorf("failed to truncate msg block %d, file not open", mb.index)
	}

	// Update our last msg.
	mb.last.seq = sm.seq
	mb.last.ts = sm.ts

	// Clear our cache.
	mb.clearCacheAndOffset()

	// Redo per subject info for this block.
	mb.resetPerSubjectInfo()

	mb.mu.Unlock()

	// Write our index file.
	mb.writeIndexInfo()
	// Load msgs again.
	mb.loadMsgs()

	return purged, bytes, nil
}

// Lock should be held.
func (mb *msgBlock) isEmpty() bool {
	return mb.first.seq > mb.last.seq
}

// Lock should be held.
func (mb *msgBlock) selectNextFirst() {
	var seq uint64
	for seq = mb.first.seq + 1; seq <= mb.last.seq; seq++ {
		if mb.dmap.Exists(seq) {
			// We will move past this so we can delete the entry.
			mb.dmap.Delete(seq)
		} else {
			break
		}
	}
	// Set new first sequence.
	mb.first.seq = seq

	// Check if we are empty..
	if mb.isEmpty() {
		mb.first.ts = 0
		return
	}

	// Need to get the timestamp.
	// We will try the cache direct and fallback if needed.
	var smv StoreMsg
	sm, _ := mb.cacheLookup(seq, &smv)
	if sm == nil {
		// Slow path, need to unlock.
		mb.mu.Unlock()
		sm, _, _ = mb.fetchMsg(seq, &smv)
		mb.mu.Lock()
	}
	if sm != nil {
		mb.first.ts = sm.ts
	} else {
		mb.first.ts = 0
	}
}

// Select the next FirstSeq
// Lock should be held.
func (fs *fileStore) selectNextFirst() {
	if len(fs.blks) > 0 {
		mb := fs.blks[0]
		mb.mu.RLock()
		fs.state.FirstSeq = mb.first.seq
		fs.state.FirstTime = time.Unix(0, mb.first.ts).UTC()
		mb.mu.RUnlock()
	} else {
		// Could not find anything, so treat like purge
		fs.state.FirstSeq = fs.state.LastSeq + 1
		fs.state.FirstTime = time.Time{}
	}
}

// Lock should be held.
func (mb *msgBlock) resetCacheExpireTimer(td time.Duration) {
	if td == 0 {
		td = mb.cexp
	}
	if mb.ctmr == nil {
		mb.ctmr = time.AfterFunc(td, mb.expireCache)
	} else {
		mb.ctmr.Reset(td)
	}
}

// Lock should be held.
func (mb *msgBlock) startCacheExpireTimer() {
	mb.resetCacheExpireTimer(0)
}

// Used when we load in a message block.
// Lock should be held.
func (mb *msgBlock) clearCacheAndOffset() {
	// Reset linear scan tracker.
	mb.llseq = 0
	if mb.cache != nil {
		mb.cache.off = 0
		mb.cache.wp = 0
	}
	mb.clearCache()
}

// Lock should be held.
func (mb *msgBlock) clearCache() {
	if mb.ctmr != nil && mb.fss == nil {
		mb.ctmr.Stop()
		mb.ctmr = nil
	}

	if mb.cache == nil {
		return
	}

	buf := mb.cache.buf
	if mb.cache.off == 0 {
		mb.cache = nil
	} else {
		// Clear msgs and index.
		mb.cache.buf = nil
		mb.cache.idx = nil
		mb.cache.wp = 0
	}
	recycleMsgBlockBuf(buf)
}

// Called to possibly expire a message block cache.
func (mb *msgBlock) expireCache() {
	mb.mu.Lock()
	defer mb.mu.Unlock()
	mb.expireCacheLocked()
}

func (mb *msgBlock) tryForceExpireCache() {
	mb.mu.Lock()
	defer mb.mu.Unlock()
	mb.tryForceExpireCacheLocked()
}

// We will attempt to force expire this by temporarily clearing the last load time.
func (mb *msgBlock) tryForceExpireCacheLocked() {
	llts := mb.llts
	mb.llts = 0
	mb.expireCacheLocked()
	mb.llts = llts
}

// This is for expiration of the write cache, which will be partial with fip.
// So we want to bypass the Pools here.
// Lock should be held.
func (mb *msgBlock) tryExpireWriteCache() []byte {
	if mb.cache == nil {
		return nil
	}
	lwts, buf, llts, nra := mb.lwts, mb.cache.buf, mb.llts, mb.cache.nra
	mb.lwts, mb.cache.nra = 0, true
	mb.expireCacheLocked()
	mb.lwts = lwts
	if mb.cache != nil {
		mb.cache.nra = nra
	}
	// We could check for a certain time since last load, but to be safe just reuse if no loads at all.
	if llts == 0 && (mb.cache == nil || mb.cache.buf == nil) {
		// Clear last write time since we now are about to move on to a new lmb.
		mb.lwts = 0
		return buf[:0]
	}
	return nil
}

// Lock should be held.
func (mb *msgBlock) expireCacheLocked() {
	if mb.cache == nil && mb.fss == nil {
		if mb.ctmr != nil {
			mb.ctmr.Stop()
			mb.ctmr = nil
		}
		return
	}

	// Can't expire if we still have pending.
	if mb.cache != nil && len(mb.cache.buf)-int(mb.cache.wp) > 0 {
		mb.resetCacheExpireTimer(mb.cexp)
		return
	}

	// Grab timestamp to compare.
	tns := time.Now().UnixNano()

	// For the core buffer of messages, we care about reads and writes, but not removes.
	bufts := mb.llts
	if mb.lwts > bufts {
		bufts = mb.lwts
	}

	// Check for activity on the cache that would prevent us from expiring.
	if tns-bufts <= int64(mb.cexp) {
		mb.resetCacheExpireTimer(mb.cexp - time.Duration(tns-bufts))
		return
	}

	// If we are here we will at least expire the core msg buffer.
	// We need to capture offset in case we do a write next before a full load.
	if mb.cache != nil {
		mb.cache.off += len(mb.cache.buf)
		if !mb.cache.nra {
			recycleMsgBlockBuf(mb.cache.buf)
		}
		mb.cache.buf = nil
		mb.cache.wp = 0
	}

	// Check if we can clear out our fss and idx unless under force expire.
	// We used to hold onto the idx longer but removes need buf now so no point.
	mb.writePerSubjectInfo()
	mb.fss = nil
	if mb.indexNeedsUpdateLocked() {
		mb.writeIndexInfoLocked()
	}
	mb.clearCache()
}

func (fs *fileStore) startAgeChk() {
	if fs.ageChk == nil && fs.cfg.MaxAge != 0 {
		fs.ageChk = time.AfterFunc(fs.cfg.MaxAge, fs.expireMsgs)
	}
}

// Lock should be held.
func (fs *fileStore) resetAgeChk(delta int64) {
	if fs.cfg.MaxAge == 0 {
		return
	}

	fireIn := fs.cfg.MaxAge
	if delta > 0 && time.Duration(delta) < fireIn {
		fireIn = time.Duration(delta)
	}
	if fs.ageChk != nil {
		fs.ageChk.Reset(fireIn)
	} else {
		fs.ageChk = time.AfterFunc(fireIn, fs.expireMsgs)
	}
}

// Lock should be held.
func (fs *fileStore) cancelAgeChk() {
	if fs.ageChk != nil {
		fs.ageChk.Stop()
		fs.ageChk = nil
	}
}

// Will expire msgs that are too old.
func (fs *fileStore) expireMsgs() {
	// We need to delete one by one here and can not optimize for the time being.
	// Reason is that we need more information to adjust ack pending in consumers.
	var smv StoreMsg
	var sm *StoreMsg
	fs.mu.RLock()
	maxAge := int64(fs.cfg.MaxAge)
	minAge := time.Now().UnixNano() - maxAge
	fs.mu.RUnlock()

	for sm, _ = fs.msgForSeq(0, &smv); sm != nil && sm.ts <= minAge; sm, _ = fs.msgForSeq(0, &smv) {
		fs.mu.Lock()
		fs.removeMsgViaLimits(sm.seq)
		fs.mu.Unlock()
		// Recalculate in case we are expiring a bunch.
		minAge = time.Now().UnixNano() - maxAge
	}

	fs.mu.Lock()
	defer fs.mu.Unlock()

	// Onky cancel if no message left, not on potential lookup error that would result in sm == nil.
	if fs.state.Msgs == 0 {
		fs.cancelAgeChk()
	} else {
		if sm == nil {
			fs.resetAgeChk(0)
		} else {
			fs.resetAgeChk(sm.ts - minAge)
		}
	}
}

// Lock should be held.
func (fs *fileStore) checkAndFlushAllBlocks() {
	for _, mb := range fs.blks {
		if mb.pendingWriteSize() > 0 {
			// Since fs lock is held need to pull this apart in case we need to rebuild state.
			mb.mu.Lock()
			ld, _ := mb.flushPendingMsgsLocked()
			mb.mu.Unlock()
			if ld != nil {
				fs.rebuildStateLocked(ld)
			}
		}
		if mb.indexNeedsUpdate() {
			mb.writeIndexInfo()
		}
	}
}

// This will check all the checksums on messages and report back any sequence numbers with errors.
func (fs *fileStore) checkMsgs() *LostStreamData {
	fs.mu.Lock()
	defer fs.mu.Unlock()

	fs.checkAndFlushAllBlocks()

	// Clear any global subject state.
	fs.psim = make(map[string]*psi)

	for _, mb := range fs.blks {
		if ld, err := mb.rebuildState(); err != nil && ld != nil {
			// Rebuild fs state too.
			mb.fs.rebuildStateLocked(ld)
		}
		fs.populateGlobalPerSubjectInfo(mb)
	}

	return fs.ld
}

// Lock should be held.
func (mb *msgBlock) enableForWriting(fip bool) error {
	if mb == nil {
		return errNoMsgBlk
	}
	if mb.mfd != nil {
		return nil
	}
	mfd, err := os.OpenFile(mb.mfn, os.O_CREATE|os.O_RDWR, defaultFilePerms)
	if err != nil {
		return fmt.Errorf("error opening msg block file [%q]: %v", mb.mfn, err)
	}
	mb.mfd = mfd

	// Spin up our flusher loop if needed.
	if !fip {
		mb.spinUpFlushLoop()
	}

	return nil
}

// Will write the message record to the underlying message block.
// filestore lock will be held.
func (mb *msgBlock) writeMsgRecord(rl, seq uint64, subj string, mhdr, msg []byte, ts int64, flush bool) error {
	mb.mu.Lock()
	defer mb.mu.Unlock()

	// Make sure we have a cache setup.
	if mb.cache == nil {
		mb.setupWriteCache(nil)
	}
	// Enable for writing if our mfd is not open.
	if mb.mfd == nil {
		if err := mb.enableForWriting(flush); err != nil {
			return err
		}
	}

	// Check if we are tracking per subject for our simple state.
	// Do this before changing the cache that would trigger a flush pending msgs call
	// if we needed to regenerate the per subject info.
	if len(subj) > 0 && !mb.noTrack {
		if err := mb.ensurePerSubjectInfoLoaded(); err != nil {
			return err
		}
		if ss := mb.fss[subj]; ss != nil {
			ss.Msgs++
			ss.Last = seq
		} else {
			mb.fss[subj] = &SimpleState{Msgs: 1, First: seq, Last: seq}
		}
		mb.fssNeedsWrite = true
	}

	// Indexing
	index := len(mb.cache.buf) + int(mb.cache.off)

	// Formats
	// Format with no header
	// total_len(4) sequence(8) timestamp(8) subj_len(2) subj msg hash(8)
	// With headers, high bit on total length will be set.
	// total_len(4) sequence(8) timestamp(8) subj_len(2) subj hdr_len(4) hdr msg hash(8)

	// First write header, etc.
	var le = binary.LittleEndian
	var hdr [msgHdrSize]byte

	l := uint32(rl)
	hasHeaders := len(mhdr) > 0
	if hasHeaders {
		l |= hbit
	}

	le.PutUint32(hdr[0:], l)
	le.PutUint64(hdr[4:], seq)
	le.PutUint64(hdr[12:], uint64(ts))
	le.PutUint16(hdr[20:], uint16(len(subj)))

	// Now write to underlying buffer.
	mb.cache.buf = append(mb.cache.buf, hdr[:]...)
	mb.cache.buf = append(mb.cache.buf, subj...)

	if hasHeaders {
		var hlen [4]byte
		le.PutUint32(hlen[0:], uint32(len(mhdr)))
		mb.cache.buf = append(mb.cache.buf, hlen[:]...)
		mb.cache.buf = append(mb.cache.buf, mhdr...)
	}
	mb.cache.buf = append(mb.cache.buf, msg...)

	// Calculate hash.
	mb.hh.Reset()
	mb.hh.Write(hdr[4:20])
	mb.hh.Write([]byte(subj))
	if hasHeaders {
		mb.hh.Write(mhdr)
	}
	mb.hh.Write(msg)
	checksum := mb.hh.Sum(nil)
	// Grab last checksum
	copy(mb.lchk[0:], checksum)

	// Update write through cache.
	// Write to msg record.
	mb.cache.buf = append(mb.cache.buf, checksum...)
	// Write index
	mb.cache.idx = append(mb.cache.idx, uint32(index)|hbit)
	mb.cache.lrl = uint32(rl)
	if mb.cache.fseq == 0 {
		mb.cache.fseq = seq
	}

	// Set cache timestamp for last store.
	mb.lwts = ts
	// Decide if we write index info if flushing in place.
	writeIndex := ts-mb.lwits > wiThresh

	// Accounting
	mb.updateAccounting(seq, ts, rl)

	fch, werr := mb.fch, mb.werr

	// If we should be flushing, or had a write error, do so here.
	if flush || werr != nil {
		ld, err := mb.flushPendingMsgsLocked()
		if ld != nil && mb.fs != nil {
			// We have the mb lock here, this needs the mb locks so do in its own go routine.
			go mb.fs.rebuildState(ld)
		}
		if err != nil {
			return err
		}
		if writeIndex {
			// If this fails still proceed on since the write above succeeded.
			// We can recover this condition.
			mb.writeIndexInfoLocked()
		}
	} else {
		// Kick the flusher here.
		kickFlusher(fch)
	}

	return nil
}

// How many bytes pending to be written for this message block.
func (mb *msgBlock) pendingWriteSize() int {
	if mb == nil {
		return 0
	}

	mb.mu.RLock()
	defer mb.mu.RUnlock()

	var pending int
	if !mb.closed && mb.mfd != nil && mb.cache != nil {
		pending = len(mb.cache.buf) - int(mb.cache.wp)
	}
	return pending
}

// Try to close our FDs if we can.
func (mb *msgBlock) closeFDs() error {
	mb.mu.Lock()
	defer mb.mu.Unlock()
	return mb.closeFDsLocked()
}

func (mb *msgBlock) closeFDsLocked() error {
	if buf, _ := mb.bytesPending(); len(buf) > 0 {
		return errPendingData
	}
	mb.closeFDsLockedNoCheck()
	return nil
}

func (mb *msgBlock) closeFDsLockedNoCheck() {
	if mb.mfd != nil {
		mb.mfd.Close()
		mb.mfd = nil
	}
	if mb.ifd != nil {
		mb.ifd.Close()
		mb.ifd = nil
	}
}

// bytesPending returns the buffer to be used for writing to the underlying file.
// This marks we are in flush and will return nil if asked again until cleared.
// Lock should be held.
func (mb *msgBlock) bytesPending() ([]byte, error) {
	if mb == nil || mb.mfd == nil {
		return nil, errNoPending
	}
	if mb.cache == nil {
		return nil, errNoCache
	}
	if len(mb.cache.buf) <= mb.cache.wp {
		return nil, errNoPending
	}
	buf := mb.cache.buf[mb.cache.wp:]
	if len(buf) == 0 {
		return nil, errNoPending
	}
	return buf, nil
}

// Returns the current blkSize including deleted msgs etc.
func (mb *msgBlock) blkSize() uint64 {
	mb.mu.RLock()
	nb := mb.rbytes
	mb.mu.RUnlock()
	return nb
}

// Update accounting on a write msg.
// Lock should be held.
func (mb *msgBlock) updateAccounting(seq uint64, ts int64, rl uint64) {
	isDeleted := seq&ebit != 0
	if isDeleted {
		seq = seq &^ ebit
	}

	if mb.first.seq == 0 || mb.first.ts == 0 {
		mb.first.seq = seq
		mb.first.ts = ts
	}
	// Need atomics here for selectMsgBlock speed.
	atomic.StoreUint64(&mb.last.seq, seq)
	mb.last.ts = ts
	mb.rbytes += rl
	// Only update this accounting if message is not a deleted message.
	if !isDeleted {
		mb.bytes += rl
		mb.msgs++
	}
}

// Lock should be held.
func (fs *fileStore) writeMsgRecord(seq uint64, ts int64, subj string, hdr, msg []byte) (uint64, error) {
	var err error

	// Get size for this message.
	rl := fileStoreMsgSize(subj, hdr, msg)
	if rl&hbit != 0 {
		return 0, ErrMsgTooLarge
	}
	// Grab our current last message block.
	mb := fs.lmb
	if mb == nil || mb.msgs > 0 && mb.blkSize()+rl > fs.fcfg.BlockSize {
		if mb != nil && fs.fcfg.Compression != NoCompression {
			// We've now reached the end of this message block, if we want
			// to compress blocks then now's the time to do it.
			go mb.recompressOnDiskIfNeeded()
		}
		if mb, err = fs.newMsgBlockForWrite(); err != nil {
			return 0, err
		}
	}

	// Ask msg block to store in write through cache.
	err = mb.writeMsgRecord(rl, seq, subj, hdr, msg, ts, fs.fip)

	return rl, err
}

func (mb *msgBlock) recompressOnDiskIfNeeded() error {
	// Wait for disk I/O slots to become available. This prevents us from
	// running away with system resources.
	<-dios
	defer func() {
		dios <- struct{}{}
	}()

	alg := mb.fs.fcfg.Compression
	mb.mu.Lock()
	defer mb.mu.Unlock()

	origFN := mb.mfn                    // The original message block on disk.
	tmpFN := mb.mfn + compressTmpSuffix // The compressed block will be written here.

	// Open up the file block and read in the entire contents into memory.
	// One of two things will happen:
	// 1. The block will be compressed already and have a valid metadata
	//    header, in which case we do nothing.
	// 2. The block will be uncompressed, in which case we will compress it
	//    and then write it back out to disk, reencrypting if necessary.
	origBuf, err := os.ReadFile(origFN)
	if err != nil {
		return fmt.Errorf("failed to read original block from disk: %w", err)
	}

	// If the block is encrypted then we will need to decrypt it before
	// doing anything. We always encrypt after compressing because then the
	// compression can be as efficient as possible on the raw data, whereas
	// the encrypted ciphertext will not compress anywhere near as well.
	// The block encryption also covers the optional compression metadata.
	if mb.bek != nil && len(origBuf) > 0 {
		bek, err := genBlockEncryptionKey(mb.fs.fcfg.Cipher, mb.seed, mb.nonce)
		if err != nil {
			return err
		}
		mb.bek = bek
		mb.bek.XORKeyStream(origBuf, origBuf)
	}

	meta := &CompressionInfo{}
	if _, err := meta.UnmarshalMetadata(origBuf); err != nil {
		// An error is only returned here if there's a problem with parsing
		// the metadata. If the file has no metadata at all, no error is
		// returned and the algorithm defaults to no compression.
		return fmt.Errorf("failed to read existing metadata header: %w", err)
	}
	if meta.Algorithm == alg {
		// The block is already compressed with the chosen algorithm so there
		// is nothing else to do. This is not a common case, it is here only
		// to ensure we don't do unnecessary work in case something asked us
		// to recompress an already compressed block with the same algorithm.
		return nil
	} else if alg != NoCompression {
		// The block is already compressed using some algorithm, so we need
		// to decompress the block using the existing algorithm before we can
		// recompress it with the new one.
		if origBuf, err = meta.Algorithm.Decompress(origBuf); err != nil {
			return fmt.Errorf("failed to decompress original block: %w", err)
		}
	}

	// Rather than modifying the existing block on disk (which is a dangerous
	// operation if something goes wrong), create a new temporary file. We will
	// write out the new block here and then swap the files around afterwards
	// once everything else has succeeded correctly.
	tmpFD, err := os.OpenFile(tmpFN, os.O_CREATE|os.O_TRUNC|os.O_WRONLY, defaultFilePerms)
	if err != nil {
		return fmt.Errorf("failed to create temporary file: %w", err)
	}

	// The original buffer at this point is uncompressed, so we will now compress
	// it if needed. Note that if the selected algorithm is NoCompression, the
	// Compress function will just return the input buffer unmodified.
	cmpBuf, err := alg.Compress(origBuf)
	if err != nil {
		return fmt.Errorf("failed to compress block: %w", err)
	}

	// We only need to write out the metadata header if compression is enabled.
	// If we're trying to uncompress the file on disk at this point, don't bother
	// writing metadata.
	if alg != NoCompression {
		meta := &CompressionInfo{
			Algorithm:    alg,
			OriginalSize: uint64(len(origBuf)),
		}
		cmpBuf = append(meta.MarshalMetadata(), cmpBuf...)
	}

	// Re-encrypt the block if necessary.
	if mb.bek != nil && len(cmpBuf) > 0 {
		bek, err := genBlockEncryptionKey(mb.fs.fcfg.Cipher, mb.seed, mb.nonce)
		if err != nil {
			return err
		}
		mb.bek = bek
		mb.bek.XORKeyStream(cmpBuf, cmpBuf)
	}

	// Write the new block data (which might be compressed or encrypted) to the
	// temporary file.
	errorCleanup := func(err error) error {
		tmpFD.Close()
		os.Remove(tmpFN)
		return err
	}
	if n, err := tmpFD.Write(cmpBuf); err != nil {
		return errorCleanup(fmt.Errorf("failed to write to temporary file: %w", err))
	} else if n != len(cmpBuf) {
		return errorCleanup(fmt.Errorf("short write to temporary file (%d != %d)", n, len(cmpBuf)))
	}
	if err := tmpFD.Sync(); err != nil {
		return errorCleanup(fmt.Errorf("failed to sync temporary file: %w", err))
	}
	if err := tmpFD.Close(); err != nil {
		return errorCleanup(fmt.Errorf("failed to close temporary file: %w", err))
	}

	// Now replace the original file with the newly updated temp file.
	if err := os.Rename(tmpFN, origFN); err != nil {
		return fmt.Errorf("failed to move temporary file into place: %w", err)
	}

	// Since the message block might be retained in memory, make sure the
	// compression algorithm is up-to-date, since this will be needed when
	// compacting or truncating.
	mb.cmp = alg
	return nil
}

func (mb *msgBlock) decompressIfNeeded(buf []byte) ([]byte, error) {
	var meta CompressionInfo
	if n, err := meta.UnmarshalMetadata(buf); err != nil {
		// There was a problem parsing the metadata header of the block.
		// If there's no metadata header, an error isn't returned here,
		// we will instead just use default values of no compression.
		return nil, err
	} else if n == 0 {
		// There were no metadata bytes, so we assume the block is not
		// compressed and return it as-is.
		return buf, nil
	} else {
		// Metadata was present so it's quite likely the block contents
		// are compressed. If by any chance the metadata claims that the
		// block is uncompressed, then the input slice is just returned
		// unmodified.
		return meta.Algorithm.Decompress(buf[n:])
	}
}

// Sync msg and index files as needed. This is called from a timer.
func (fs *fileStore) syncBlocks() {
	fs.mu.RLock()
	if fs.closed {
		fs.mu.RUnlock()
		return
	}
	blks := append([]*msgBlock(nil), fs.blks...)
	fs.mu.RUnlock()

	for _, mb := range blks {
		// Flush anything that may be pending.
		if mb.pendingWriteSize() > 0 {
			mb.flushPendingMsgs()
		}
		if mb.indexNeedsUpdate() {
			mb.writeIndexInfo()
		}
		// Do actual sync. Hold lock for consistency.
		mb.mu.Lock()
		if !mb.closed {
			if mb.mfd != nil {
				mb.mfd.Sync()
			}
			if mb.ifd != nil {
				mb.ifd.Truncate(mb.liwsz)
				mb.ifd.Sync()
			}
			// See if we can close FDs due to being idle.
			if mb.ifd != nil || mb.mfd != nil && mb.sinceLastWriteActivity() > closeFDsIdle {
				mb.dirtyCloseWithRemove(false)
			}
		}
		mb.mu.Unlock()
	}

	fs.mu.Lock()
	fs.syncTmr = time.AfterFunc(fs.fcfg.SyncInterval, fs.syncBlocks)
	fs.mu.Unlock()
}

// Select the message block where this message should be found.
// Return nil if not in the set.
// Read lock should be held.
func (fs *fileStore) selectMsgBlock(seq uint64) *msgBlock {
	_, mb := fs.selectMsgBlockWithIndex(seq)
	return mb
}

func (fs *fileStore) selectMsgBlockWithIndex(seq uint64) (int, *msgBlock) {
	// Check for out of range.
	if seq < fs.state.FirstSeq || seq > fs.state.LastSeq {
		return -1, nil
	}

	// Starting index, defaults to beginning.
	si := 0

	// TODO(dlc) - Use new AVL and make this real for anything beyond certain size.
	// Max threshold before we probe for a starting block to start our linear search.
	const maxl = 256
	if nb := len(fs.blks); nb > maxl {
		d := nb / 8
		for _, i := range []int{d, 2 * d, 3 * d, 4 * d, 5 * d, 6 * d, 7 * d} {
			mb := fs.blks[i]
			if seq <= atomic.LoadUint64(&mb.last.seq) {
				break
			}
			si = i
		}
	}

	// blks are sorted in ascending order.
	for i := si; i < len(fs.blks); i++ {
		mb := fs.blks[i]
		if seq <= atomic.LoadUint64(&mb.last.seq) {
			return i, mb
		}
	}

	return -1, nil
}

// Select the message block where this message should be found.
// Return nil if not in the set.
func (fs *fileStore) selectMsgBlockForStart(minTime time.Time) *msgBlock {
	fs.mu.RLock()
	defer fs.mu.RUnlock()

	t := minTime.UnixNano()
	for _, mb := range fs.blks {
		mb.mu.RLock()
		found := t <= mb.last.ts
		mb.mu.RUnlock()
		if found {
			return mb
		}
	}
	return nil
}

// Index a raw msg buffer.
// Lock should be held.
func (mb *msgBlock) indexCacheBuf(buf []byte) error {
	var le = binary.LittleEndian

	var fseq, pseq uint64
	var idx []uint32
	var index uint32

	if mb.cache == nil {
		// Approximation, may adjust below.
		fseq = mb.first.seq
		idx = make([]uint32, 0, mb.msgs)
		mb.cache = &cache{}
	} else {
		fseq = mb.cache.fseq
		idx = mb.cache.idx
		if len(idx) == 0 {
			idx = make([]uint32, 0, mb.msgs)
		}
		index = uint32(len(mb.cache.buf))
		buf = append(mb.cache.buf, buf...)
	}

	lbuf := uint32(len(buf))

	for index < lbuf {
		if index+msgHdrSize > lbuf {
			return errCorruptState
		}
		hdr := buf[index : index+msgHdrSize]
		rl, seq, slen := le.Uint32(hdr[0:]), le.Uint64(hdr[4:]), le.Uint16(hdr[20:])

		// Clear any headers bit that could be set.
		rl &^= hbit
		dlen := int(rl) - msgHdrSize

		// Do some quick sanity checks here.
		if dlen < 0 || int(slen) > (dlen-recordHashSize) || dlen > int(rl) || index+rl > lbuf || rl > rlBadThresh {
			// This means something is off.
			// TODO(dlc) - Add into bad list?
			return errCorruptState
		}

		// Clear erase bit.
		seq = seq &^ ebit

		// We defer checksum checks to individual msg cache lookups to amortorize costs and
		// not introduce latency for first message from a newly loaded block.
		if seq >= mb.first.seq {
			// Track that we do not have holes.
			// Not expected but did see it in the field.
			if pseq > 0 && seq != pseq+1 {
				if mb.dmap == nil {
					mb.dmap = make(map[uint64]struct{})
				}
				for dseq := pseq + 1; dseq < seq; dseq++ {
					idx = append(idx, dbit)
					mb.dmap[dseq] = struct{}{}
				}
			}
			pseq = seq

			idx = append(idx, index)
			mb.cache.lrl = uint32(rl)
			// Adjust if we guessed wrong.
			if seq != 0 && seq < fseq {
				fseq = seq
			}
		}
		index += rl
	}
	mb.cache.buf = buf
	mb.cache.idx = idx
	mb.cache.fseq = fseq
	mb.cache.wp += int(lbuf)

	return nil
}

// flushPendingMsgs writes out any messages for this message block.
func (mb *msgBlock) flushPendingMsgs() error {
	mb.mu.Lock()
	fsLostData, err := mb.flushPendingMsgsLocked()
	fs := mb.fs
	mb.mu.Unlock()

	// Signals us that we need to rebuild filestore state.
	if fsLostData != nil && fs != nil {
		// Rebuild fs state too.
		fs.rebuildState(fsLostData)
	}
	return err
}

// Write function for actual data.
// mb.mfd should not be nil.
// Lock should held.
func (mb *msgBlock) writeAt(buf []byte, woff int64) (int, error) {
	// Used to mock write failures.
	if mb.mockWriteErr {
		// Reset on trip.
		mb.mockWriteErr = false
		return 0, errors.New("mock write error")
	}
	return mb.mfd.WriteAt(buf, woff)
}

// flushPendingMsgsLocked writes out any messages for this message block.
// Lock should be held.
func (mb *msgBlock) flushPendingMsgsLocked() (*LostStreamData, error) {
	// Signals us that we need to rebuild filestore state.
	var fsLostData *LostStreamData

	if mb.cache == nil || mb.mfd == nil {
		return nil, nil
	}

	buf, err := mb.bytesPending()
	// If we got an error back return here.
	if err != nil {
		// No pending data to be written is not an error.
		if err == errNoPending || err == errNoCache {
			err = nil
		}
		return nil, err
	}

	woff := int64(mb.cache.off + mb.cache.wp)
	lob := len(buf)

	// TODO(dlc) - Normally we would not hold the lock across I/O so we can improve performance.
	// We will hold to stabilize the code base, as we have had a few anomalies with partial cache errors
	// under heavy load.

	// Check if we need to encrypt.
	if mb.bek != nil && lob > 0 {
		// Need to leave original alone.
		var dst []byte
		if lob <= defaultLargeBlockSize {
			dst = getMsgBlockBuf(lob)[:lob]
		} else {
			dst = make([]byte, lob)
		}
		mb.bek.XORKeyStream(dst, buf)
		buf = dst
	}

	// Append new data to the message block file.
	for lbb := lob; lbb > 0; lbb = len(buf) {
		n, err := mb.writeAt(buf, woff)
		if err != nil {
			mb.removePerSubjectInfoLocked()
			mb.removeIndexFileLocked()
			mb.dirtyCloseWithRemove(false)
			fsLostData, _ := mb.rebuildStateLocked()
			mb.werr = err
			return fsLostData, err
		}
		// Update our write offset.
		woff += int64(n)
		// Partial write.
		if n != lbb {
			buf = buf[n:]
		} else {
			// Done.
			break
		}
	}

	// Clear any error.
	mb.werr = nil

	// Cache may be gone.
	if mb.cache == nil || mb.mfd == nil {
		return fsLostData, mb.werr
	}

	// Check for additional writes while we were writing to the disk.
	moreBytes := len(mb.cache.buf) - mb.cache.wp - lob

	// Decide what we want to do with the buffer in hand. If we have load interest
	// we will hold onto the whole thing, otherwise empty the buffer, possibly reusing it.
	if ts := time.Now().UnixNano(); ts < mb.llts || (ts-mb.llts) <= int64(mb.cexp) {
		mb.cache.wp += lob
	} else {
		if cap(mb.cache.buf) <= maxBufReuse {
			buf = mb.cache.buf[:0]
		} else {
			recycleMsgBlockBuf(mb.cache.buf)
			buf = nil
		}
		if moreBytes > 0 {
			nbuf := mb.cache.buf[len(mb.cache.buf)-moreBytes:]
			if moreBytes > (len(mb.cache.buf)/4*3) && cap(nbuf) <= maxBufReuse {
				buf = nbuf
			} else {
				buf = append(buf, nbuf...)
			}
		}
		// Update our cache offset.
		mb.cache.off = int(woff)
		// Reset write pointer.
		mb.cache.wp = 0
		// Place buffer back in the cache structure.
		mb.cache.buf = buf
		// Mark fseq to 0
		mb.cache.fseq = 0
	}

	return fsLostData, mb.werr
}

// Lock should be held.
func (mb *msgBlock) clearLoading() {
	mb.loading = false
}

// Will load msgs from disk.
func (mb *msgBlock) loadMsgs() error {
	// We hold the lock here the whole time by design.
	mb.mu.Lock()
	defer mb.mu.Unlock()
	return mb.loadMsgsWithLock()
}

// Lock should be held.
func (mb *msgBlock) cacheAlreadyLoaded() bool {
	if mb.cache == nil || mb.cache.off != 0 || mb.cache.fseq == 0 || len(mb.cache.buf) == 0 {
		return false
	}
	numEntries := mb.msgs + uint64(mb.dmap.Size()) + (mb.first.seq - mb.cache.fseq)
	return numEntries == uint64(len(mb.cache.idx))
}

// Lock should be held.
func (mb *msgBlock) cacheNotLoaded() bool {
	return !mb.cacheAlreadyLoaded()
}

// Used to load in the block contents.
// Lock should be held and all conditionals satisfied prior.
func (mb *msgBlock) loadBlock(buf []byte) ([]byte, error) {
	f, err := os.Open(mb.mfn)
	if err != nil {
		return nil, err
	}
	defer f.Close()

	var sz int
	if info, err := f.Stat(); err == nil {
		sz64 := info.Size()
		if int64(int(sz64)) == sz64 {
			sz = int(sz64)
		} else {
			return nil, errMsgBlkTooBig
		}
	}

	if buf == nil {
		buf = getMsgBlockBuf(sz)
		if sz > cap(buf) {
			// We know we will make a new one so just recycle for now.
			recycleMsgBlockBuf(buf)
			buf = nil
		}
	}

	if sz > cap(buf) {
		buf = make([]byte, sz)
	} else {
		buf = buf[:sz]
	}

	n, err := io.ReadFull(f, buf)
	return buf[:n], err
}

// Lock should be held.
func (mb *msgBlock) loadMsgsWithLock() error {
	// Check to see if we are loading already.
	if mb.loading {
		return nil
	}

	// Set loading status.
	mb.loading = true
	defer mb.clearLoading()

	var nchecks int

checkCache:
	nchecks++
	if nchecks > 8 {
		return errCorruptState
	}

	// Check to see if we have a full cache.
	if mb.cacheAlreadyLoaded() {
		return nil
	}

	mb.llts = time.Now().UnixNano()

	// FIXME(dlc) - We could be smarter here.
	if buf, _ := mb.bytesPending(); len(buf) > 0 {
		ld, err := mb.flushPendingMsgsLocked()
		if ld != nil && mb.fs != nil {
			// We do not know if fs is locked or not at this point.
			// This should be an exceptional condition so do so in Go routine.
			go mb.fs.rebuildState(ld)
		}
		if err != nil {
			return err
		}
		goto checkCache
	}

	// Load in the whole block.
	// We want to hold the mb lock here to avoid any changes to state.
	buf, err := mb.loadBlock(nil)
	if err != nil {
		return err
	}

	// Reset the cache since we just read everything in.
	// Make sure this is cleared in case we had a partial when we started.
	mb.clearCacheAndOffset()

	// Check if we need to decrypt.
	if mb.bek != nil && len(buf) > 0 {
		bek, err := genBlockEncryptionKey(mb.fs.fcfg.Cipher, mb.seed, mb.nonce)
		if err != nil {
			return err
		}
		mb.bek = bek
		mb.bek.XORKeyStream(buf, buf)
	}

	// Check for compression.
	if buf, err = mb.decompressIfNeeded(buf); err != nil {
		return err
	}

	if err := mb.indexCacheBuf(buf); err != nil {
		if err == errCorruptState {
			var ld *LostStreamData
			if ld, err = mb.rebuildStateLocked(); ld != nil {
				// We do not know if fs is locked or not at this point.
				// This should be an exceptional condition so do so in Go routine.
				go mb.fs.rebuildState(ld)
			}
		}
		if err != nil {
			return err
		}
		goto checkCache
	}

	if len(buf) > 0 {
		mb.cloads++
		mb.startCacheExpireTimer()
	}

	return nil
}

// Fetch a message from this block, possibly reading in and caching the messages.
// We assume the block was selected and is correct, so we do not do range checks.
func (mb *msgBlock) fetchMsg(seq uint64, sm *StoreMsg) (*StoreMsg, bool, error) {
	mb.mu.Lock()
	defer mb.mu.Unlock()

	if mb.cacheNotLoaded() {
		if err := mb.loadMsgsWithLock(); err != nil {
			return nil, false, err
		}
	}
	fsm, err := mb.cacheLookup(seq, sm)
	if err != nil {
		return nil, false, err
	}
	expireOk := seq == mb.last.seq && mb.llseq == seq
	return fsm, expireOk, err
}

var (
	errNoCache       = errors.New("no message cache")
	errBadMsg        = errors.New("malformed or corrupt message")
	errDeletedMsg    = errors.New("deleted message")
	errPartialCache  = errors.New("partial cache")
	errNoPending     = errors.New("message block does not have pending data")
	errNotReadable   = errors.New("storage directory not readable")
	errCorruptState  = errors.New("corrupt state file")
	errPendingData   = errors.New("pending data still present")
	errNoEncryption  = errors.New("encryption not enabled")
	errBadKeySize    = errors.New("encryption bad key size")
	errNoMsgBlk      = errors.New("no message block")
	errMsgBlkClosed  = errors.New("message block is closed")
	errMsgBlkTooBig  = errors.New("message block size exceeded int capacity")
	errUnknownCipher = errors.New("unknown cipher")
	errDIOStalled    = errors.New("IO is stalled")
	errNoMainKey     = errors.New("encrypted store encountered with no main key")
)

// Used for marking messages that have had their checksums checked.
// Used to signal a message record with headers.
const hbit = 1 << 31

// Used for marking erased messages sequences.
const ebit = 1 << 63

// Used to mark a bad index as deleted.
const dbit = 1 << 30

// Will do a lookup from cache.
// Lock should be held.
func (mb *msgBlock) cacheLookup(seq uint64, sm *StoreMsg) (*StoreMsg, error) {
	if seq < mb.first.seq || seq > mb.last.seq {
		return nil, ErrStoreMsgNotFound
	}

	// If we have a delete map check it.
<<<<<<< HEAD
	if !mb.dmap.IsEmpty() {
		if mb.dmap.Exists(seq) {
=======
	if mb.dmap != nil {
		if _, ok := mb.dmap[seq]; ok {
			mb.llts = time.Now().UnixNano()
>>>>>>> 7feebb4f
			return nil, errDeletedMsg
		}
	}
	// Detect no cache loaded.
	if mb.cache == nil || mb.cache.fseq == 0 || len(mb.cache.idx) == 0 || len(mb.cache.buf) == 0 {
		return nil, errNoCache
	}
	// Check partial cache status.
	if seq < mb.cache.fseq {
		return nil, errPartialCache
	}

	bi, _, hashChecked, err := mb.slotInfo(int(seq - mb.cache.fseq))
	if err != nil {
		return nil, err
	}

	// Update cache activity.
	mb.llts = time.Now().UnixNano()
	// The llseq signals us when we can expire a cache at the end of a linear scan.
	// We want to only update when we know the last reads (multiple consumers) are sequential.
	if mb.llseq == 0 || seq < mb.llseq || seq == mb.llseq+1 {
		mb.llseq = seq
	}

	li := int(bi) - mb.cache.off
	if li >= len(mb.cache.buf) {
		return nil, errPartialCache
	}
	buf := mb.cache.buf[li:]

	// We use the high bit to denote we have already checked the checksum.
	var hh hash.Hash64
	if !hashChecked {
		hh = mb.hh // This will force the hash check in msgFromBuf.
	}

	// Parse from the raw buffer.
	fsm, err := mb.msgFromBuf(buf, sm, hh)
	if err != nil || fsm == nil {
		return nil, err
	}

	// Deleted messages that are decoded return a 0 for seqeunce.
	if fsm.seq == 0 {
		return nil, errDeletedMsg
	}

	if seq != fsm.seq {
		recycleMsgBlockBuf(mb.cache.buf)
		mb.cache.buf = nil
		return nil, fmt.Errorf("sequence numbers for cache load did not match, %d vs %d", seq, fsm.seq)
	}

	// Clear the check bit here after we know all is good.
	if !hashChecked {
		mb.cache.idx[seq-mb.cache.fseq] = (bi | hbit)
	}

	return fsm, nil
}

// Used when we are checking if discarding a message due to max msgs per subject will give us
// enough room for a max bytes condition.
// Lock should be already held.
func (fs *fileStore) sizeForSeq(seq uint64) int {
	if seq == 0 {
		return 0
	}
	var smv StoreMsg
	if mb := fs.selectMsgBlock(seq); mb != nil {
		if sm, _, _ := mb.fetchMsg(seq, &smv); sm != nil {
			return int(fileStoreMsgSize(sm.subj, sm.hdr, sm.msg))
		}
	}
	return 0
}

// Will return message for the given sequence number.
func (fs *fileStore) msgForSeq(seq uint64, sm *StoreMsg) (*StoreMsg, error) {
	// TODO(dlc) - Since Store, Remove, Skip all hold the write lock on fs this will
	// be stalled. Need another lock if want to happen in parallel.
	fs.mu.RLock()
	if fs.closed {
		fs.mu.RUnlock()
		return nil, ErrStoreClosed
	}
	// Indicates we want first msg.
	if seq == 0 {
		seq = fs.state.FirstSeq
	}
	// Make sure to snapshot here.
	mb, lmb, lseq := fs.selectMsgBlock(seq), fs.lmb, fs.state.LastSeq
	fs.mu.RUnlock()

	if mb == nil {
		var err = ErrStoreEOF
		if seq <= lseq {
			err = ErrStoreMsgNotFound
		}
		return nil, err
	}

	fsm, expireOk, err := mb.fetchMsg(seq, sm)
	if err != nil {
		return nil, err
	}

	// We detected a linear scan and access to the last message.
	// If we are not the last message block we can try to expire the cache.
	if mb != lmb && expireOk {
		mb.tryForceExpireCache()
	}

	return fsm, nil
}

// Internal function to return msg parts from a raw buffer.
// Lock should be held.
func (mb *msgBlock) msgFromBuf(buf []byte, sm *StoreMsg, hh hash.Hash64) (*StoreMsg, error) {
	if len(buf) < emptyRecordLen {
		return nil, errBadMsg
	}
	var le = binary.LittleEndian

	hdr := buf[:msgHdrSize]
	rl := le.Uint32(hdr[0:])
	hasHeaders := rl&hbit != 0
	rl &^= hbit // clear header bit
	dlen := int(rl) - msgHdrSize
	slen := int(le.Uint16(hdr[20:]))
	// Simple sanity check.
	if dlen < 0 || slen > dlen || int(rl) > len(buf) {
		return nil, errBadMsg
	}
	data := buf[msgHdrSize : msgHdrSize+dlen]
	// Do checksum tests here if requested.
	if hh != nil {
		hh.Reset()
		hh.Write(hdr[4:20])
		hh.Write(data[:slen])
		if hasHeaders {
			hh.Write(data[slen+4 : dlen-recordHashSize])
		} else {
			hh.Write(data[slen : dlen-recordHashSize])
		}
		if !bytes.Equal(hh.Sum(nil), data[len(data)-8:]) {
			return nil, errBadMsg
		}
	}
	seq := le.Uint64(hdr[4:])
	if seq&ebit != 0 {
		seq = 0
	}
	ts := int64(le.Uint64(hdr[12:]))

	// Create a StoreMsg if needed.
	if sm == nil {
		sm = new(StoreMsg)
	} else {
		sm.clear()
	}
	// To recycle the large blocks we can never pass back a reference, so need to copy for the upper
	// layers and for us to be safe to expire, and recycle, the large msgBlocks.
	end := dlen - 8

	if hasHeaders {
		hl := le.Uint32(data[slen:])
		bi := slen + 4
		li := bi + int(hl)
		sm.buf = append(sm.buf, data[bi:end]...)
		li, end = li-bi, end-bi
		sm.hdr = sm.buf[0:li:li]
		sm.msg = sm.buf[li:end]
	} else {
		sm.buf = append(sm.buf, data[slen:end]...)
		sm.msg = sm.buf[0 : end-slen]
	}
	sm.seq, sm.ts = seq, ts
	// Treat subject a bit different to not reference underlying buf.
	if slen > 0 {
		sm.subj = mb.subjString(data[:slen])
	}

	return sm, nil
}

// Used to intern strings for subjects.
// Based on idea from https://github.com/josharian/intern/blob/master/intern.go
var subjPool = sync.Pool{
	New: func() any {
		return make(map[string]string)
	},
}

// Get an interned string from a byte slice.
func subjFromBytes(b []byte) string {
	sm := subjPool.Get().(map[string]string)
	defer subjPool.Put(sm)
	subj, ok := sm[string(b)]
	if ok {
		return subj
	}
	s := string(b)
	sm[s] = s
	return s
}

// Given the `key` byte slice, this function will return the subject
// as an interned string of `key` or a configured subject as to minimize memory allocations.
// Lock should be held.
func (mb *msgBlock) subjString(skey []byte) string {
	if len(skey) == 0 {
		return _EMPTY_
	}

	if lsubjs := len(mb.fs.cfg.Subjects); lsubjs > 0 {
		if lsubjs == 1 {
			// The cast for the comparison does not make a copy
			if string(skey) == mb.fs.cfg.Subjects[0] {
				return mb.fs.cfg.Subjects[0]
			}
		} else {
			for _, subj := range mb.fs.cfg.Subjects {
				if string(skey) == subj {
					return subj
				}
			}
		}
	}
	return subjFromBytes(skey)
}

// LoadMsg will lookup the message by sequence number and return it if found.
func (fs *fileStore) LoadMsg(seq uint64, sm *StoreMsg) (*StoreMsg, error) {
	return fs.msgForSeq(seq, sm)
}

// loadLast will load the last message for a subject. Subject should be non empty and not ">".
func (fs *fileStore) loadLast(subj string, sm *StoreMsg) (lsm *StoreMsg, err error) {
	fs.mu.RLock()
	defer fs.mu.RUnlock()

	if fs.closed || fs.lmb == nil {
		return nil, ErrStoreClosed
	}

	if len(fs.blks) == 0 {
		return nil, ErrStoreMsgNotFound
	}

	start, stop := fs.lmb.index, fs.blks[0].index
	wc := subjectHasWildcard(subj)
	// If literal subject check for presence.
	if !wc {
		if info := fs.psim[subj]; info == nil {
			return nil, ErrStoreMsgNotFound
		} else {
			start, stop = info.lblk, info.fblk
		}
	}

	// Walk blocks backwards.
	for i := start; i >= stop; i-- {
		mb := fs.bim[i]
		if mb == nil {
			continue
		}
		mb.mu.Lock()
		if err := mb.ensurePerSubjectInfoLoaded(); err != nil {
			mb.mu.Unlock()
			return nil, err
		}
		var l uint64
		// Optimize if subject is not a wildcard.
		if !wc {
			if ss := mb.fss[subj]; ss != nil {
				l = ss.Last
			}
		}
		if l == 0 {
			_, _, l = mb.filteredPendingLocked(subj, wc, mb.first.seq)
		}
		if l > 0 {
			if mb.cacheNotLoaded() {
				if err := mb.loadMsgsWithLock(); err != nil {
					mb.mu.Unlock()
					return nil, err
				}
			}
			lsm, err = mb.cacheLookup(l, sm)
		}
		mb.mu.Unlock()
		if l > 0 {
			break
		}
	}
	return lsm, err
}

// LoadLastMsg will return the last message we have that matches a given subject.
// The subject can be a wildcard.
func (fs *fileStore) LoadLastMsg(subject string, smv *StoreMsg) (sm *StoreMsg, err error) {
	if subject == _EMPTY_ || subject == fwcs {
		sm, err = fs.msgForSeq(fs.lastSeq(), smv)
	} else {
		sm, err = fs.loadLast(subject, smv)
	}
	if sm == nil || (err != nil && err != ErrStoreClosed) {
		err = ErrStoreMsgNotFound
	}
	return sm, err
}

func (fs *fileStore) LoadNextMsg(filter string, wc bool, start uint64, sm *StoreMsg) (*StoreMsg, uint64, error) {
	fs.mu.RLock()
	defer fs.mu.RUnlock()

	if fs.closed {
		return nil, 0, ErrStoreClosed
	}
	if start < fs.state.FirstSeq {
		start = fs.state.FirstSeq
	}

	// TODO(dlc) - If num blocks gets large maybe use selectMsgBlock but have it return index b/c
	// we need to keep walking if no match found in first mb.
	for _, mb := range fs.blks {
		// Skip blocks that are less than our starting sequence.
		if start > atomic.LoadUint64(&mb.last.seq) {
			continue
		}
		if sm, expireOk, err := mb.firstMatching(filter, wc, start, sm); err == nil {
			if expireOk && mb != fs.lmb {
				mb.tryForceExpireCache()
			}
			return sm, sm.seq, nil
		} else if err != ErrStoreMsgNotFound {
			return nil, 0, err
		}
	}

	return nil, fs.state.LastSeq, ErrStoreEOF
}

// Type returns the type of the underlying store.
func (fs *fileStore) Type() StorageType {
	return FileStorage
}

// Returns number of subjects in this store.
// Lock should be held.
func (fs *fileStore) numSubjects() int {
	return len(fs.psim)
}

// FastState will fill in state with only the following.
// Msgs, Bytes, First and Last Sequence and Time and NumDeleted.
func (fs *fileStore) FastState(state *StreamState) {
	fs.mu.RLock()
	state.Msgs = fs.state.Msgs
	state.Bytes = fs.state.Bytes
	state.FirstSeq = fs.state.FirstSeq
	state.FirstTime = fs.state.FirstTime
	state.LastSeq = fs.state.LastSeq
	state.LastTime = fs.state.LastTime
	if state.LastSeq > state.FirstSeq {
		state.NumDeleted = int((state.LastSeq - state.FirstSeq + 1) - state.Msgs)
		if state.NumDeleted < 0 {
			state.NumDeleted = 0
		}
	}
	state.Consumers = len(fs.cfs)
	state.NumSubjects = fs.numSubjects()
	fs.mu.RUnlock()
}

// State returns the current state of the stream.
func (fs *fileStore) State() StreamState {
	fs.mu.RLock()
	state := fs.state
	state.Consumers = len(fs.cfs)
	state.NumSubjects = fs.numSubjects()
	state.Deleted = nil // make sure.

	if numDeleted := int((state.LastSeq - state.FirstSeq + 1) - state.Msgs); numDeleted > 0 {
		state.Deleted = make([]uint64, 0, numDeleted)
		cur := fs.state.FirstSeq

		for _, mb := range fs.blks {
			mb.mu.Lock()
			fseq := mb.first.seq
			// Account for messages missing from the head.
			if fseq > cur {
				for seq := cur; seq < fseq; seq++ {
					state.Deleted = append(state.Deleted, seq)
				}
			}
			cur = mb.last.seq + 1 // Expected next first.

			mb.dmap.Range(func(seq uint64) bool {
				if seq < fseq {
					mb.dmap.Delete(seq)
				} else {
					state.Deleted = append(state.Deleted, seq)
				}
				return true
			})
			mb.mu.Unlock()
		}
	}
	fs.mu.RUnlock()

	state.Lost = fs.lostData()

	// Can not be guaranteed to be sorted.
	if len(state.Deleted) > 0 {
		sort.Slice(state.Deleted, func(i, j int) bool {
			return state.Deleted[i] < state.Deleted[j]
		})
		state.NumDeleted = len(state.Deleted)
	}
	return state
}

func (fs *fileStore) Utilization() (total, reported uint64, err error) {
	fs.mu.RLock()
	defer fs.mu.RUnlock()
	for _, mb := range fs.blks {
		mb.mu.RLock()
		reported += mb.bytes
		total += mb.rbytes
		mb.mu.RUnlock()
	}
	return total, reported, nil
}

func fileStoreMsgSize(subj string, hdr, msg []byte) uint64 {
	if len(hdr) == 0 {
		// length of the message record (4bytes) + seq(8) + ts(8) + subj_len(2) + subj + msg + hash(8)
		return uint64(22 + len(subj) + len(msg) + 8)
	}
	// length of the message record (4bytes) + seq(8) + ts(8) + subj_len(2) + subj + hdr_len(4) + hdr + msg + hash(8)
	return uint64(22 + len(subj) + 4 + len(hdr) + len(msg) + 8)
}

func fileStoreMsgSizeEstimate(slen, maxPayload int) uint64 {
	return uint64(emptyRecordLen + slen + 4 + maxPayload)
}

// Determine time since last write or remove of a message.
// Read lock should be held.
func (mb *msgBlock) sinceLastWriteActivity() time.Duration {
	if mb.closed {
		return 0
	}
	last := mb.lwts
	if mb.lrts > last {
		last = mb.lrts
	}
	return time.Since(time.Unix(0, last).UTC())
}

// Determine if we need to write out this index info.
func (mb *msgBlock) indexNeedsUpdate() bool {
	mb.mu.RLock()
	defer mb.mu.RUnlock()
	return mb.indexNeedsUpdateLocked()
}

// Determine if we need to write out this index info.
// Lock should be held.
func (mb *msgBlock) indexNeedsUpdateLocked() bool {
	return mb.lwits < mb.lwts || mb.lwits < mb.lrts
}

// Write index info to the appropriate file.
// Filestore lock should be held.
func (mb *msgBlock) writeIndexInfo() error {
	mb.mu.Lock()
	defer mb.mu.Unlock()
	return mb.writeIndexInfoLocked()
}

// Write index info to the appropriate file.
// Filestore lock and mb lock should be held.
func (mb *msgBlock) writeIndexInfoLocked() error {
	if mb.closed {
		return errMsgBlkClosed
	}

	// HEADER: magic version msgs bytes fseq fts lseq lts ndel checksum
	// Make large enough to hold almost all possible maximum interior delete scenarios.
	var hdr [42 * 1024]byte

	// Write header
	hdr[0] = magic
	hdr[1] = newVersion

	n := hdrLen
	n += binary.PutUvarint(hdr[n:], mb.msgs)
	n += binary.PutUvarint(hdr[n:], mb.bytes)
	n += binary.PutUvarint(hdr[n:], mb.first.seq)
	n += binary.PutVarint(hdr[n:], mb.first.ts)
	n += binary.PutUvarint(hdr[n:], mb.last.seq)
	n += binary.PutVarint(hdr[n:], mb.last.ts)
	n += binary.PutUvarint(hdr[n:], uint64(mb.dmap.Size()))
	buf := append(hdr[:n], mb.lchk[:]...)

	// Append a delete map if needed
	if !mb.dmap.IsEmpty() {
		// Always attempt to tack it onto end.
		dmap, err := mb.dmap.Encode(hdr[len(buf):])
		if err != nil {
			return err
		}
		if len(dmap) < cap(hdr)-len(buf) {
			buf = hdr[:len(buf)+len(dmap)]
		} else {
			buf = append(buf, dmap...)
		}
	}

	// Open our FD if needed.
	if mb.ifd == nil {
		ifd, err := os.OpenFile(mb.ifn, os.O_CREATE|os.O_RDWR, defaultFilePerms)
		if err != nil {
			return err
		}
		if fi, _ := ifd.Stat(); fi != nil {
			mb.liwsz = fi.Size()
		}
		mb.ifd = ifd
	}

	// Encrypt if needed.
	if mb.aek != nil {
		buf = mb.aek.Seal(buf[:0], mb.nonce, buf, nil)
	}

	// Check if this will be a short write, and if so truncate before writing here.
	// We only really need to truncate if we are encryptyed or we have dmap entries.
	// If no dmap entries readIndexInfo does the right thing in the presence of extra data left over.
	if int64(len(buf)) < mb.liwsz && (mb.aek != nil || !mb.dmap.IsEmpty()) {
		if err := mb.ifd.Truncate(0); err != nil {
			mb.werr = err
			return err
		}
	}

	var err error
	if n, err = mb.ifd.WriteAt(buf, 0); err == nil {
		mb.lwits = time.Now().UnixNano()
		mb.liwsz = int64(n)
		mb.werr = nil
	} else {
		mb.werr = err
	}
	return err
}

func checkNewHeader(hdr []byte) error {
	if hdr == nil || len(hdr) < 2 || hdr[0] != magic ||
		(hdr[1] != version && hdr[1] != newVersion) {
		return errCorruptState
	}
	return nil
}

// readIndexInfo will read in the index information for the message block.
func (mb *msgBlock) readIndexInfo() error {
	buf, err := os.ReadFile(mb.ifn)
	if err != nil {
		return err
	}

	// Set if first time.
	if mb.liwsz == 0 {
		mb.liwsz = int64(len(buf))
	}

	// Decrypt if needed.
	if mb.aek != nil {
		buf, err = mb.aek.Open(buf[:0], mb.nonce, buf, nil)
		if err != nil {
			return err
		}
	}

	if err := checkNewHeader(buf); err != nil {
		defer os.Remove(mb.ifn)
		return fmt.Errorf("bad index file")
	}

	bi := hdrLen

	// Helpers, will set i to -1 on error.
	readSeq := func() uint64 {
		if bi < 0 {
			return 0
		}
		seq, n := binary.Uvarint(buf[bi:])
		if n <= 0 {
			bi = -1
			return 0
		}
		bi += n
		return seq &^ ebit
	}
	readCount := readSeq
	readTimeStamp := func() int64 {
		if bi < 0 {
			return 0
		}
		ts, n := binary.Varint(buf[bi:])
		if n <= 0 {
			bi = -1
			return -1
		}
		bi += n
		return ts
	}
	mb.msgs = readCount()
	mb.bytes = readCount()
	mb.first.seq = readSeq()
	mb.first.ts = readTimeStamp()
	mb.last.seq = readSeq()
	mb.last.ts = readTimeStamp()
	dmapLen := readCount()

	// Check if this is a short write index file.
	if bi < 0 || bi+checksumSize > len(buf) {
		os.Remove(mb.ifn)
		return fmt.Errorf("short index file")
	}

	// Check for consistency if accounting. If something is off bail and we will rebuild.
	if mb.msgs != (mb.last.seq-mb.first.seq+1)-dmapLen {
		os.Remove(mb.ifn)
		return fmt.Errorf("accounting inconsistent")
	}

	// Checksum
	copy(mb.lchk[0:], buf[bi:bi+checksumSize])
	bi += checksumSize

	// Now check for presence of a delete map
	if dmapLen > 0 {
		// New version is encoded avl seqset.
		if buf[1] == newVersion {
			dmap, _, err := avl.Decode(buf[bi:])
			if err != nil {
				return fmt.Errorf("could not decode avl dmap: %v", err)
			}
			mb.dmap = *dmap
		} else {
			// This is the old version.
			for i := 0; i < int(dmapLen); i++ {
				seq := readSeq()
				if seq == 0 {
					break
				}
				mb.dmap.Insert(seq + mb.first.seq)
			}
		}
	}

	return nil
}

func syncAndClose(mfd, ifd *os.File) {
	if mfd != nil {
		mfd.Sync()
		mfd.Close()
	}
	if ifd != nil {
		ifd.Sync()
		ifd.Close()
	}
}

// Will return total number of cache loads.
func (fs *fileStore) cacheLoads() uint64 {
	var tl uint64
	fs.mu.RLock()
	for _, mb := range fs.blks {
		tl += mb.cloads
	}
	fs.mu.RUnlock()
	return tl
}

// Will return total number of cached bytes.
func (fs *fileStore) cacheSize() uint64 {
	var sz uint64
	fs.mu.RLock()
	for _, mb := range fs.blks {
		mb.mu.RLock()
		if mb.cache != nil {
			sz += uint64(len(mb.cache.buf))
		}
		mb.mu.RUnlock()
	}
	fs.mu.RUnlock()
	return sz
}

// Will return total number of dmapEntries for all msg blocks.
func (fs *fileStore) dmapEntries() int {
	var total int
	fs.mu.RLock()
	for _, mb := range fs.blks {
		total += mb.dmap.Size()
	}
	fs.mu.RUnlock()
	return total
}

// Fixed helper for iterating.
func subjectsEqual(a, b string) bool {
	return a == b
}

func subjectsAll(a, b string) bool {
	return true
}

func compareFn(subject string) func(string, string) bool {
	if subject == _EMPTY_ || subject == fwcs {
		return subjectsAll
	}
	if subjectHasWildcard(subject) {
		return subjectIsSubsetMatch
	}
	return subjectsEqual
}

// PurgeEx will remove messages based on subject filters, sequence and number of messages to keep.
// Will return the number of purged messages.
func (fs *fileStore) PurgeEx(subject string, sequence, keep uint64) (purged uint64, err error) {
	if subject == _EMPTY_ || subject == fwcs {
		if keep == 0 && (sequence == 0 || sequence == 1) {
			return fs.Purge()
		}
		if sequence > 1 {
			return fs.Compact(sequence)
		} else if keep > 0 {
			fs.mu.RLock()
			msgs, lseq := fs.state.Msgs, fs.state.LastSeq
			fs.mu.RUnlock()
			if keep >= msgs {
				return 0, nil
			}
			return fs.Compact(lseq - keep + 1)
		}
		return 0, nil
	}

	eq, wc := compareFn(subject), subjectHasWildcard(subject)
	var firstSeqNeedsUpdate bool
	var bytes uint64

	// If we have a "keep" designation need to get full filtered state so we know how many to purge.
	var maxp uint64
	if keep > 0 {
		ss := fs.FilteredState(1, subject)
		if keep >= ss.Msgs {
			return 0, nil
		}
		maxp = ss.Msgs - keep
	}

	var smv StoreMsg

	fs.mu.Lock()
	// We may remove blocks as we purge, so don't range directly on fs.blks
	// otherwise we may jump over some (see https://github.com/nats-io/nats-server/issues/3528)
	for i := 0; i < len(fs.blks); i++ {
		mb := fs.blks[i]
		mb.mu.Lock()
		if err := mb.ensurePerSubjectInfoLoaded(); err != nil {
			mb.mu.Unlock()
			continue
		}
		t, f, l := mb.filteredPendingLocked(subject, wc, mb.first.seq)
		if t == 0 {
			mb.mu.Unlock()
			continue
		}

		var shouldExpire bool
		if mb.cacheNotLoaded() {
			mb.loadMsgsWithLock()
			shouldExpire = true
		}
		if sequence > 1 && sequence <= l {
			l = sequence - 1
		}

		for seq := f; seq <= l; seq++ {
			if sm, _ := mb.cacheLookup(seq, &smv); sm != nil && eq(sm.subj, subject) {
				rl := fileStoreMsgSize(sm.subj, sm.hdr, sm.msg)
				// Do fast in place remove.
				// Stats
				if mb.msgs > 0 {
					// Msgs
					fs.state.Msgs--
					mb.msgs--
					// Bytes, make sure to not go negative.
					if rl > fs.state.Bytes {
						rl = fs.state.Bytes
					}
					if rl > mb.bytes {
						rl = mb.bytes
					}
					fs.state.Bytes -= rl
					mb.bytes -= rl
					// Totals
					purged++
					bytes += rl
				}
				// FSS updates.
				mb.removeSeqPerSubject(sm.subj, seq)
				fs.removePerSubject(sm.subj)

				// Check for first message.
				if seq == mb.first.seq {
					mb.selectNextFirst()
					if mb.isEmpty() {
						fs.removeMsgBlock(mb)
						i--
						// keep flag set, if set previously
						firstSeqNeedsUpdate = firstSeqNeedsUpdate || seq == fs.state.FirstSeq
					} else if seq == fs.state.FirstSeq {
						fs.state.FirstSeq = mb.first.seq // new one.
						fs.state.FirstTime = time.Unix(0, mb.first.ts).UTC()
					}
				} else {
					// Out of order delete.
					mb.dmap.Insert(seq)
				}

				if maxp > 0 && purged >= maxp {
					break
				}
			}
		}
		// Expire if we were responsible for loading.
		if shouldExpire {
			// Expire this cache before moving on.
			mb.tryForceExpireCacheLocked()
		}
		mb.mu.Unlock()
		// Update our index info on disk.
		mb.writeIndexInfo()

		// Check if we should break out of top level too.
		if maxp > 0 && purged >= maxp {
			break
		}
	}
	if firstSeqNeedsUpdate {
		fs.selectNextFirst()
	}

	cb := fs.scb
	fs.mu.Unlock()

	if cb != nil {
		cb(-int64(purged), -int64(bytes), 0, _EMPTY_)
	}

	return purged, nil
}

// Purge will remove all messages from this store.
// Will return the number of purged messages.
func (fs *fileStore) Purge() (uint64, error) {
	return fs.purge(0)
}

func (fs *fileStore) purge(fseq uint64) (uint64, error) {
	fs.mu.Lock()
	if fs.closed {
		fs.mu.Unlock()
		return 0, ErrStoreClosed
	}

	purged := fs.state.Msgs
	rbytes := int64(fs.state.Bytes)

	fs.state.FirstSeq = fs.state.LastSeq + 1
	fs.state.FirstTime = time.Time{}

	fs.state.Bytes = 0
	fs.state.Msgs = 0

	for _, mb := range fs.blks {
		mb.dirtyClose()
	}

	fs.blks = nil
	fs.lmb = nil
	fs.bim = make(map[uint32]*msgBlock)

	// Move the msgs directory out of the way, will delete out of band.
	// FIXME(dlc) - These can error and we need to change api above to propagate?
	mdir := filepath.Join(fs.fcfg.StoreDir, msgDir)
	pdir := filepath.Join(fs.fcfg.StoreDir, purgeDir)
	// If purge directory still exists then we need to wait
	// in place and remove since rename would fail.
	if _, err := os.Stat(pdir); err == nil {
		os.RemoveAll(pdir)
	}
	os.Rename(mdir, pdir)
	go os.RemoveAll(pdir)
	// Create new one.
	os.MkdirAll(mdir, defaultDirPerms)

	// Make sure we have a lmb to write to.
	if _, err := fs.newMsgBlockForWrite(); err != nil {
		fs.mu.Unlock()
		return purged, err
	}

	// Check if we need to set the first seq to a new number.
	if fseq > fs.state.FirstSeq {
		fs.state.FirstSeq = fseq
		fs.state.LastSeq = fseq - 1
	}
	fs.lmb.first.seq = fs.state.FirstSeq
	fs.lmb.last.seq = fs.state.LastSeq
	fs.lmb.last.ts = fs.state.LastTime.UnixNano()

	fs.lmb.writeIndexInfo()

	// Clear any per subject tracking.
	fs.psim = make(map[string]*psi)

	cb := fs.scb
	fs.mu.Unlock()

	if cb != nil {
		cb(-int64(purged), -rbytes, 0, _EMPTY_)
	}

	return purged, nil
}

// Compact will remove all messages from this store up to
// but not including the seq parameter.
// Will return the number of purged messages.
func (fs *fileStore) Compact(seq uint64) (uint64, error) {
	if seq == 0 {
		return fs.purge(seq)
	}

	var purged, bytes uint64

	// We have to delete interior messages.
	fs.mu.Lock()
	if lseq := fs.state.LastSeq; seq > lseq {
		fs.mu.Unlock()
		return fs.purge(seq)
	}

	smb := fs.selectMsgBlock(seq)
	if smb == nil {
		fs.mu.Unlock()
		return 0, nil
	}

	// All msgblocks up to this one can be thrown away.
	var deleted int
	for _, mb := range fs.blks {
		if mb == smb {
			break
		}
		mb.mu.Lock()
		purged += mb.msgs
		bytes += mb.bytes
		// Make sure we do subject cleanup as well.
		mb.ensurePerSubjectInfoLoaded()
		for subj := range mb.fss {
			fs.removePerSubject(subj)
		}
		// Now close.
		mb.dirtyCloseWithRemove(true)
		mb.mu.Unlock()
		deleted++
	}

	var smv StoreMsg
	var err error
	var isEmpty bool

	smb.mu.Lock()
	if smb.first.seq == seq {
		isEmpty = smb.msgs == 0
		goto SKIP
	}

	// Make sure we have the messages loaded.
	if smb.cacheNotLoaded() {
		if err = smb.loadMsgsWithLock(); err != nil {
			goto SKIP
		}
	}
	for mseq := smb.first.seq; mseq < seq; mseq++ {
		sm, err := smb.cacheLookup(mseq, &smv)
		if err == errDeletedMsg {
			// Update dmap.
			if !smb.dmap.IsEmpty() {
				smb.dmap.Delete(seq)
			}
		} else if sm != nil {
			sz := fileStoreMsgSize(sm.subj, sm.hdr, sm.msg)
			if smb.msgs > 0 {
				smb.msgs--
				if sz > smb.bytes {
					sz = smb.bytes
				}
				smb.bytes -= sz
				bytes += sz
				purged++
			}
			// Update fss
			smb.removeSeqPerSubject(sm.subj, mseq)
			fs.removePerSubject(sm.subj)
		}
	}

	// Check if empty after processing, could happen if tail of messages are all deleted.
	isEmpty = smb.msgs == 0
	if isEmpty {
		smb.dirtyCloseWithRemove(true)
		// Update fs first here as well.
		fs.state.FirstSeq = smb.last.seq + 1
		fs.state.FirstTime = time.Time{}
		deleted++
	} else {
		// Update fs first seq and time.
		smb.first.seq = seq - 1 // Just for start condition for selectNextFirst.
		smb.selectNextFirst()
		fs.state.FirstSeq = smb.first.seq
		fs.state.FirstTime = time.Unix(0, smb.first.ts).UTC()

		// Check if we should reclaim the head space from this block.
		// This will be optimistic only, so don't continue if we encounter any errors here.
		if smb.rbytes > compactMinimum && smb.bytes*2 < smb.rbytes {
			var moff uint32
			moff, _, _, err = smb.slotInfo(int(smb.first.seq - smb.cache.fseq))
			if err != nil || moff >= uint32(len(smb.cache.buf)) {
				goto SKIP
			}
			buf := smb.cache.buf[moff:]
			// Don't reuse, copy to new recycled buf.
			nbuf := getMsgBlockBuf(len(buf))
			nbuf = append(nbuf, buf...)
			smb.closeFDsLockedNoCheck()
			// Check for encryption.
			if smb.bek != nil && len(nbuf) > 0 {
				// Recreate to reset counter.
				bek, err := genBlockEncryptionKey(smb.fs.fcfg.Cipher, smb.seed, smb.nonce)
				if err != nil {
					goto SKIP
				}
				// For future writes make sure to set smb.bek to keep counter correct.
				smb.bek = bek
				smb.bek.XORKeyStream(nbuf, nbuf)
			}
			// Recompress if necessary (smb.cmp contains the algorithm used when
			// the block was loaded from disk, or defaults to NoCompression if not)
			if nbuf, err = smb.cmp.Compress(nbuf); err != nil {
				goto SKIP
			}
			if err = os.WriteFile(smb.mfn, nbuf, defaultFilePerms); err != nil {
				goto SKIP
			}
			// Make sure to remove fss state.
			smb.fss = nil
			smb.removePerSubjectInfoLocked()
			smb.clearCacheAndOffset()
			smb.rbytes = uint64(len(nbuf))
		}
	}

SKIP:
	if !isEmpty {
		// Make sure to write out our index info.
		smb.writeIndexInfoLocked()
	}

	smb.mu.Unlock()

	if deleted > 0 {
		// Update block map.
		if fs.bim != nil {
			for _, mb := range fs.blks[:deleted] {
				delete(fs.bim, mb.index)
			}
		}
		// Update blks slice.
		fs.blks = copyMsgBlocks(fs.blks[deleted:])
		if lb := len(fs.blks); lb == 0 {
			fs.lmb = nil
		} else {
			fs.lmb = fs.blks[lb-1]
		}
	}

	// Update top level accounting.
	if purged > fs.state.Msgs {
		purged = fs.state.Msgs
	}
	fs.state.Msgs -= purged

	if bytes > fs.state.Bytes {
		bytes = fs.state.Bytes
	}
	fs.state.Bytes -= bytes

	cb := fs.scb
	fs.mu.Unlock()

	if cb != nil && purged > 0 {
		cb(-int64(purged), -int64(bytes), 0, _EMPTY_)
	}

	return purged, err
}

// Will completely reset our store.
func (fs *fileStore) reset() error {
	fs.mu.Lock()
	if fs.closed {
		fs.mu.Unlock()
		return ErrStoreClosed
	}
	if fs.sips > 0 {
		fs.mu.Unlock()
		return ErrStoreSnapshotInProgress
	}

	var purged, bytes uint64
	cb := fs.scb

	for _, mb := range fs.blks {
		mb.mu.Lock()
		purged += mb.msgs
		bytes += mb.bytes
		mb.dirtyCloseWithRemove(true)
		mb.mu.Unlock()
	}

	// Reset
	fs.state.FirstSeq = 0
	fs.state.FirstTime = time.Time{}
	fs.state.LastSeq = 0
	fs.state.LastTime = time.Now().UTC()
	// Update msgs and bytes.
	fs.state.Msgs = 0
	fs.state.Bytes = 0

	// Reset blocks.
	fs.blks, fs.lmb = nil, nil

	// Reset subject mappings.
	fs.psim = make(map[string]*psi)
	fs.bim = make(map[uint32]*msgBlock)

	fs.mu.Unlock()

	if cb != nil {
		cb(-int64(purged), -int64(bytes), 0, _EMPTY_)
	}

	return nil
}

// Truncate will truncate a stream store up to seq. Sequence needs to be valid.
func (fs *fileStore) Truncate(seq uint64) error {
	// Check for request to reset.
	if seq == 0 {
		return fs.reset()
	}

	fs.mu.Lock()

	if fs.closed {
		fs.mu.Unlock()
		return ErrStoreClosed
	}
	if fs.sips > 0 {
		fs.mu.Unlock()
		return ErrStoreSnapshotInProgress
	}

	nlmb := fs.selectMsgBlock(seq)
	if nlmb == nil {
		fs.mu.Unlock()
		return ErrInvalidSequence
	}
	lsm, _, _ := nlmb.fetchMsg(seq, nil)
	if lsm == nil {
		fs.mu.Unlock()
		return ErrInvalidSequence
	}

	// Set lmb to nlmb and make sure writeable.
	fs.lmb = nlmb
	if err := nlmb.enableForWriting(fs.fip); err != nil {
		return err
	}

	var purged, bytes uint64

	// Truncate our new last message block.
	nmsgs, nbytes, err := nlmb.truncate(lsm)
	if err != nil {
		fs.mu.Unlock()
		return fmt.Errorf("nlmb.truncate: %w", err)
	}
	// Account for the truncated msgs and bytes.
	purged += nmsgs
	bytes += nbytes

	// Remove any left over msg blocks.
	getLastMsgBlock := func() *msgBlock { return fs.blks[len(fs.blks)-1] }
	for mb := getLastMsgBlock(); mb != nlmb; mb = getLastMsgBlock() {
		mb.mu.Lock()
		purged += mb.msgs
		bytes += mb.bytes
		fs.removeMsgBlock(mb)
		mb.mu.Unlock()
	}

	// Reset last.
	fs.state.LastSeq = lsm.seq
	fs.state.LastTime = time.Unix(0, lsm.ts).UTC()
	// Update msgs and bytes.
	if purged > fs.state.Msgs {
		purged = fs.state.Msgs
	}
	fs.state.Msgs -= purged
	if bytes > fs.state.Bytes {
		bytes = fs.state.Bytes
	}
	fs.state.Bytes -= bytes

	// Reset our subject lookup info.
	fs.resetGlobalPerSubjectInfo()

	cb := fs.scb
	fs.mu.Unlock()

	if cb != nil {
		cb(-int64(purged), -int64(bytes), 0, _EMPTY_)
	}

	return nil
}

func (fs *fileStore) lastSeq() uint64 {
	fs.mu.RLock()
	seq := fs.state.LastSeq
	fs.mu.RUnlock()
	return seq
}

// Returns number of msg blks.
func (fs *fileStore) numMsgBlocks() int {
	fs.mu.RLock()
	defer fs.mu.RUnlock()
	return len(fs.blks)
}

// Will remove our index file.
func (mb *msgBlock) removeIndexFile() {
	mb.mu.RLock()
	defer mb.mu.RUnlock()
	mb.removeIndexFileLocked()
}

func (mb *msgBlock) removeIndexFileLocked() {
	if mb.ifd != nil {
		mb.ifd.Close()
		mb.ifd = nil
	}
	if mb.ifn != _EMPTY_ {
		os.Remove(mb.ifn)
	}
}

func (mb *msgBlock) removePerSubjectInfoLocked() {
	if mb.sfn != _EMPTY_ {
		os.Remove(mb.sfn)
	}
}

// Will add a new msgBlock.
// Lock should be held.
func (fs *fileStore) addMsgBlock(mb *msgBlock) {
	fs.blks = append(fs.blks, mb)
	fs.lmb = mb
	fs.bim[mb.index] = mb
}

// Remove from our list of blks.
// Both locks should be held.
func (fs *fileStore) removeMsgBlockFromList(mb *msgBlock) {
	// Remove from list.
	for i, omb := range fs.blks {
		if mb == omb {
			blks := append(fs.blks[:i], fs.blks[i+1:]...)
			fs.blks = copyMsgBlocks(blks)
			if fs.bim != nil {
				delete(fs.bim, mb.index)
			}
			break
		}
	}
}

// Removes the msgBlock
// Both locks should be held.
func (fs *fileStore) removeMsgBlock(mb *msgBlock) {
	mb.dirtyCloseWithRemove(true)
	fs.removeMsgBlockFromList(mb)
	// Check for us being last message block
	if mb == fs.lmb {
		// Creating a new message write block requires that the lmb lock is not held.
		mb.mu.Unlock()
		fs.newMsgBlockForWrite()
		mb.mu.Lock()
	}
}

// When we have an empty block but want to keep the index for timestamp info etc.
// Lock should be held.
func (mb *msgBlock) closeAndKeepIndex(viaLimits bool) {
	// We will leave a 0 length blk marker.
	if mb.mfd != nil {
		mb.mfd.Truncate(0)
	} else {
		// We were closed, so just write out an empty file.
		os.WriteFile(mb.mfn, nil, defaultFilePerms)
	}
	// Make sure to write the index file so we can remember last seq and ts.
	mb.writeIndexInfoLocked()
	// Close
	mb.dirtyCloseWithRemove(false)

	// Make sure to remove fss state.
	mb.fss = nil
	mb.removePerSubjectInfoLocked()

	// If we are encrypted we should reset our bek counter.
	if mb.bek != nil {
		if bek, err := genBlockEncryptionKey(mb.fs.fcfg.Cipher, mb.seed, mb.nonce); err == nil {
			mb.bek = bek
		}
	}
}

// Called by purge to simply get rid of the cache and close our fds.
// Lock should not be held.
func (mb *msgBlock) dirtyClose() {
	mb.mu.Lock()
	defer mb.mu.Unlock()
	mb.dirtyCloseWithRemove(false)
}

// Should be called with lock held.
func (mb *msgBlock) dirtyCloseWithRemove(remove bool) {
	if mb == nil {
		return
	}
	// Stop cache expiration timer.
	if mb.ctmr != nil {
		mb.ctmr.Stop()
		mb.ctmr = nil
	}
	// Check if we are tracking by subject.
	if mb.fss != nil {
		if !remove {
			mb.writePerSubjectInfo()
		}
		mb.fss = nil
	}
	// Close cache
	mb.clearCacheAndOffset()
	// Quit our loops.
	if mb.qch != nil {
		close(mb.qch)
		mb.qch = nil
	}
	if mb.mfd != nil {
		mb.mfd.Close()
		mb.mfd = nil
	}
	if mb.ifd != nil {
		mb.ifd.Close()
		mb.ifd = nil
	}
	if remove {
		if mb.ifn != _EMPTY_ {
			os.Remove(mb.ifn)
			mb.ifn = _EMPTY_
		}
		if mb.mfn != _EMPTY_ {
			os.Remove(mb.mfn)
			mb.mfn = _EMPTY_
		}
		if mb.sfn != _EMPTY_ {
			os.Remove(mb.sfn)
			mb.sfn = _EMPTY_
		}
		if mb.kfn != _EMPTY_ {
			os.Remove(mb.kfn)
		}
	}
}

// Remove a seq from the fss and select new first.
// Lock should be held.
func (mb *msgBlock) removeSeqPerSubject(subj string, seq uint64) {
	mb.ensurePerSubjectInfoLoaded()
	ss := mb.fss[subj]
	if ss == nil {
		return
	}

	if ss.Msgs == 1 {
		delete(mb.fss, subj)
		mb.fssNeedsWrite = true // Mark dirty
		return
	}

	ss.Msgs--

	// Only one left.
	if ss.Msgs == 1 {
		if seq == ss.Last {
			ss.Last = ss.First
		} else {
			ss.First = ss.Last
		}
		ss.firstNeedsUpdate = false
		mb.fssNeedsWrite = true // Mark dirty
		return
	}

	// We can lazily calculate the first sequence when needed.
	ss.firstNeedsUpdate = seq == ss.First || ss.firstNeedsUpdate
}

// Will recalulate the first sequence for this subject in this block.
// Will avoid slower path message lookups and scan the cache directly instead.
func (mb *msgBlock) recalculateFirstForSubj(subj string, startSeq uint64, ss *SimpleState) {
	// Need to make sure messages are loaded.
	if mb.cacheNotLoaded() {
		if err := mb.loadMsgsWithLock(); err != nil {
			return
		}
	}
	// Mark first as updated.
	ss.firstNeedsUpdate = false
	startSeq++

	startSlot := int(startSeq - mb.cache.fseq)
	if startSlot >= len(mb.cache.idx) {
		ss.First = ss.Last
		return
	}

	var le = binary.LittleEndian
	for slot := startSlot; slot < len(mb.cache.idx); slot++ {
		li := int(mb.cache.idx[slot]&^hbit) - mb.cache.off
		if li >= len(mb.cache.buf) {
			ss.First = ss.Last
			return
		}
		buf := mb.cache.buf[li:]
		hdr := buf[:msgHdrSize]
		slen := int(le.Uint16(hdr[20:]))
		if subj == string(buf[msgHdrSize:msgHdrSize+slen]) {
			seq := le.Uint64(hdr[4:])
			if seq&ebit != 0 {
				continue
			}
			if mb.dmap.Exists(seq) {
				continue
			}
			ss.First = seq
			mb.fssNeedsWrite = true // Mark dirty
			return
		}
	}
}

// Lock should be held.
func (fs *fileStore) resetGlobalPerSubjectInfo() {
	// Clear any global subject state.
	fs.psim = make(map[string]*psi)
	for _, mb := range fs.blks {
		fs.populateGlobalPerSubjectInfo(mb)
	}
}

// Lock should be held.
func (mb *msgBlock) resetPerSubjectInfo() error {
	mb.fss = nil
	mb.removePerSubjectInfoLocked()
	return mb.generatePerSubjectInfo(true)
}

// generatePerSubjectInfo will generate the per subject info via the raw msg block.
func (mb *msgBlock) generatePerSubjectInfo(hasLock bool) error {
	if !hasLock {
		mb.mu.Lock()
		defer mb.mu.Unlock()
	}

	// Check if this mb is empty. This can happen when its the last one and we are holding onto it for seq and timestamp info.
	if mb.msgs == 0 {
		return nil
	}

	if mb.cacheNotLoaded() {
		if err := mb.loadMsgsWithLock(); err != nil {
			return err
		}
	}

	// Create new one regardless.
	mb.fss = make(map[string]*SimpleState)

	var smv StoreMsg
	fseq, lseq := mb.first.seq, mb.last.seq
	for seq := fseq; seq <= lseq; seq++ {
		sm, err := mb.cacheLookup(seq, &smv)
		if err != nil {
			// Since we are walking by sequence we can ignore some errors that are benign to rebuilding our state.
			if err == ErrStoreMsgNotFound || err == errDeletedMsg {
				continue
			}
			if err == errNoCache {
				return nil
			}
			return err
		}
		if sm != nil && len(sm.subj) > 0 {
			if ss := mb.fss[sm.subj]; ss != nil {
				ss.Msgs++
				ss.Last = seq
			} else {
				mb.fss[sm.subj] = &SimpleState{Msgs: 1, First: seq, Last: seq}
			}
			mb.fssNeedsWrite = true
		}
	}

	if len(mb.fss) > 0 {
		// Make sure we run the cache expire timer.
		mb.llts = time.Now().UnixNano()
		mb.startCacheExpireTimer()
	}
	return nil
}

func (mb *msgBlock) loadPerSubjectInfo() ([]byte, error) {
	const (
		fileHashIndex = 16
		mbHashIndex   = 8
		minFileSize   = 24
	)

	buf, err := os.ReadFile(mb.sfn)
	if err != nil {
		return nil, err
	}

	if len(buf) < minFileSize || checkHeader(buf) != nil {
		return nil, errors.New("short fss state")
	}

	// Check that we did not have any bit flips.
	mb.hh.Reset()
	mb.hh.Write(buf[0 : len(buf)-fileHashIndex])
	fhash := buf[len(buf)-fileHashIndex : len(buf)-mbHashIndex]
	if checksum := mb.hh.Sum(nil); !bytes.Equal(checksum, fhash) {
		return nil, errors.New("corrupt fss state")
	}

	// Make sure it matches the last update recorded.
	if !bytes.Equal(buf[len(buf)-mbHashIndex:], mb.lchk[:]) {
		return nil, errors.New("outdated fss state")
	}

	return buf, nil
}

// Helper to make sure fss loaded if we are tracking.
// Lock should be held
func (mb *msgBlock) ensurePerSubjectInfoLoaded() error {
	if mb.fss != nil || mb.noTrack {
		return nil
	}
	if mb.msgs == 0 {
		mb.fss = make(map[string]*SimpleState)
		return nil
	}
	// Load from file.
	return mb.readPerSubjectInfo(true)
}

// Called on recovery to populate the global psim state.
// Lock should be held.
func (fs *fileStore) populateGlobalPerSubjectInfo(mb *msgBlock) {
	mb.mu.Lock()
	defer mb.mu.Unlock()

	if err := mb.readPerSubjectInfo(true); err != nil {
		return
	}

	// Quick sanity check.
	// TODO(dlc) - This is here to auto-clear a bug.
	fssMsgs := uint64(0)
	for subj, ss := range mb.fss {
		if len(subj) > 0 {
			fssMsgs += ss.Msgs
		}
	}
	// If we are off rebuild.
	if fssMsgs != mb.msgs {
		mb.generatePerSubjectInfo(true)
	}

	// Now populate psim.
	for subj, ss := range mb.fss {
		if len(subj) > 0 {
			if info, ok := fs.psim[subj]; ok {
				info.total += ss.Msgs
				if mb.index > info.lblk {
					info.lblk = mb.index
				}
			} else {
				fs.psim[subj] = &psi{total: ss.Msgs, fblk: mb.index, lblk: mb.index}
			}
		}
	}
}

// readPerSubjectInfo will attempt to restore the per subject information.
func (mb *msgBlock) readPerSubjectInfo(hasLock bool) error {
	if mb.noTrack {
		return nil
	}

	buf, err := mb.loadPerSubjectInfo()
	// On failure re-generate.
	if err != nil {
		return mb.generatePerSubjectInfo(hasLock)
	}

	bi := hdrLen
	readU64 := func() uint64 {
		if bi < 0 {
			return 0
		}
		num, n := binary.Uvarint(buf[bi:])
		if n <= 0 {
			bi = -1
			return 0
		}
		bi += n
		return num
	}

	numEntries := readU64()
	fss := make(map[string]*SimpleState, numEntries)

	if !hasLock {
		mb.mu.Lock()
	}
	for i := uint64(0); i < numEntries; i++ {
		lsubj := readU64()
		// Make a copy or use a configured subject (to avoid mem allocation)
		subj := mb.subjString(buf[bi : bi+int(lsubj)])
		bi += int(lsubj)
		msgs, first, last := readU64(), readU64(), readU64()
		fss[subj] = &SimpleState{Msgs: msgs, First: first, Last: last}
	}
	mb.fss = fss
	mb.fssNeedsWrite = false

	// Make sure we run the cache expire timer.
	if len(mb.fss) > 0 {
		mb.llts = time.Now().UnixNano()
		mb.startCacheExpireTimer()
	}

	if !hasLock {
		mb.mu.Unlock()
	}

	return nil
}

// writePerSubjectInfo will write out per subject information if we are tracking per subject.
// Lock should be held.
func (mb *msgBlock) writePerSubjectInfo() error {
	// Raft groups do not have any subjects.
	if len(mb.fss) == 0 || len(mb.sfn) == 0 || !mb.fssNeedsWrite {
		return nil
	}
	var scratch [4 * binary.MaxVarintLen64]byte
	var b bytes.Buffer
	b.WriteByte(magic)
	b.WriteByte(version)
	n := binary.PutUvarint(scratch[0:], uint64(len(mb.fss)))
	b.Write(scratch[0:n])
	for subj, ss := range mb.fss {
		if ss.firstNeedsUpdate {
			mb.recalculateFirstForSubj(subj, ss.First, ss)
		}
		n := binary.PutUvarint(scratch[0:], uint64(len(subj)))
		b.Write(scratch[0:n])
		b.WriteString(subj)
		// Encode all three parts of our simple state into same scratch buffer.
		n = binary.PutUvarint(scratch[0:], ss.Msgs)
		n += binary.PutUvarint(scratch[n:], ss.First)
		n += binary.PutUvarint(scratch[n:], ss.Last)
		b.Write(scratch[0:n])
	}
	// Calculate hash for this information.
	mb.hh.Reset()
	mb.hh.Write(b.Bytes())
	b.Write(mb.hh.Sum(nil))
	// Now copy over checksum from the block itself, this allows us to know if we are in sync.
	b.Write(mb.lchk[:])

	// Gate this for when we have a large number of blocks expiring at the same time.
	// Since we have the lock we would rather fail here then block.
	// This is an optional structure that can be rebuilt on restart.
	var err error
	select {
	case <-dios:
		if err = os.WriteFile(mb.sfn, b.Bytes(), defaultFilePerms); err == nil {
			// Clear write flag if no error.
			mb.fssNeedsWrite = false
		}
		dios <- struct{}{}
	default:
		err = errDIOStalled
	}

	return err
}

// Close the message block.
func (mb *msgBlock) close(sync bool) {
	if mb == nil {
		return
	}
	mb.mu.Lock()
	defer mb.mu.Unlock()

	if mb.closed {
		return
	}

	// Stop cache expiration timer.
	if mb.ctmr != nil {
		mb.ctmr.Stop()
		mb.ctmr = nil
	}

	// Check if we are tracking by subject.
	if len(mb.fss) > 0 && mb.fssNeedsWrite {
		mb.writePerSubjectInfo()
	}
	mb.fss = nil
	mb.fssNeedsWrite = false

	// Close cache
	mb.clearCacheAndOffset()
	// Quit our loops.
	if mb.qch != nil {
		close(mb.qch)
		mb.qch = nil
	}
	if sync {
		syncAndClose(mb.mfd, mb.ifd)
	} else {
		if mb.mfd != nil {
			mb.mfd.Close()
		}
		if mb.ifd != nil {
			mb.ifd.Close()
		}
	}
	mb.mfd = nil
	mb.ifd = nil
	// Mark as closed.
	mb.closed = true
}

func (fs *fileStore) closeAllMsgBlocks(sync bool) {
	for _, mb := range fs.blks {
		mb.close(sync)
	}
}

func (fs *fileStore) Delete() error {
	if fs.isClosed() {
		// Always attempt to remove since we could have been closed beforehand.
		os.RemoveAll(fs.fcfg.StoreDir)
		// Since we did remove, if we did have anything remaining make sure to
		// call into any storage updates that had been registered.
		fs.mu.Lock()
		cb, msgs, bytes := fs.scb, int64(fs.state.Msgs), int64(fs.state.Bytes)
		// Guard against double accounting if called twice.
		fs.state.Msgs, fs.state.Bytes = 0, 0
		fs.mu.Unlock()
		if msgs > 0 && cb != nil {
			cb(-msgs, -bytes, 0, _EMPTY_)
		}
		return ErrStoreClosed
	}
	fs.Purge()

	pdir := filepath.Join(fs.fcfg.StoreDir, purgeDir)
	// If purge directory still exists then we need to wait
	// in place and remove since rename would fail.
	if _, err := os.Stat(pdir); err == nil {
		os.RemoveAll(pdir)
	}

	if err := fs.Stop(); err != nil {
		return err
	}

	err := os.RemoveAll(fs.fcfg.StoreDir)
	if err == nil {
		return nil
	}
	ttl := time.Now().Add(time.Second)
	for time.Now().Before(ttl) {
		time.Sleep(10 * time.Millisecond)
		if err = os.RemoveAll(fs.fcfg.StoreDir); err == nil {
			return nil
		}
	}
	return err
}

// Lock should be held.
func (fs *fileStore) cancelSyncTimer() {
	if fs.syncTmr != nil {
		fs.syncTmr.Stop()
		fs.syncTmr = nil
	}
}

func (fs *fileStore) Stop() error {
	fs.mu.Lock()
	if fs.closed {
		fs.mu.Unlock()
		return ErrStoreClosed
	}
	fs.closed = true
	fs.lmb = nil

	fs.checkAndFlushAllBlocks()
	fs.closeAllMsgBlocks(false)

	fs.cancelSyncTimer()
	fs.cancelAgeChk()

	var _cfs [256]ConsumerStore
	cfs := append(_cfs[:0], fs.cfs...)
	fs.cfs = nil
	fs.mu.Unlock()

	for _, o := range cfs {
		o.Stop()
	}

	return nil
}

const errFile = "errors.txt"

// Stream our snapshot through S2 compression and tar.
func (fs *fileStore) streamSnapshot(w io.WriteCloser, state *StreamState, includeConsumers bool) {
	defer w.Close()

	enc := s2.NewWriter(w)
	defer enc.Close()

	tw := tar.NewWriter(enc)
	defer tw.Close()

	defer func() {
		fs.mu.Lock()
		fs.sips--
		fs.mu.Unlock()
	}()

	modTime := time.Now().UTC()

	writeFile := func(name string, buf []byte) error {
		hdr := &tar.Header{
			Name:    name,
			Mode:    0600,
			ModTime: modTime,
			Uname:   "nats",
			Gname:   "nats",
			Size:    int64(len(buf)),
			Format:  tar.FormatPAX,
		}
		if err := tw.WriteHeader(hdr); err != nil {
			return err
		}
		if _, err := tw.Write(buf); err != nil {
			return err
		}
		return nil
	}

	writeErr := func(err string) {
		writeFile(errFile, []byte(err))
	}

	fs.mu.Lock()
	blks := fs.blks
	// Grab our general meta data.
	// We do this now instead of pulling from files since they could be encrypted.
	meta, err := json.Marshal(fs.cfg)
	if err != nil {
		fs.mu.Unlock()
		writeErr(fmt.Sprintf("Could not gather stream meta file: %v", err))
		return
	}
	fs.hh.Reset()
	fs.hh.Write(meta)
	sum := []byte(hex.EncodeToString(fs.hh.Sum(nil)))
	fs.mu.Unlock()

	// Meta first.
	if writeFile(JetStreamMetaFile, meta) != nil {
		return
	}
	if writeFile(JetStreamMetaFileSum, sum) != nil {
		return
	}

	// Can't use join path here, tar only recognizes relative paths with forward slashes.
	msgPre := msgDir + "/"

	var bbuf []byte

	// Now do messages themselves.
	for _, mb := range blks {
		if mb.pendingWriteSize() > 0 {
			mb.flushPendingMsgs()
		}
		if mb.indexNeedsUpdate() {
			mb.writeIndexInfo()
		}
		mb.mu.Lock()
		buf, err := os.ReadFile(mb.ifn)
		if err != nil {
			mb.mu.Unlock()
			writeErr(fmt.Sprintf("Could not read message block [%d] index file: %v", mb.index, err))
			return
		}
		// Check for encryption.
		if mb.aek != nil && len(buf) > 0 {
			buf, err = mb.aek.Open(buf[:0], mb.nonce, buf, nil)
			if err != nil {
				mb.mu.Unlock()
				writeErr(fmt.Sprintf("Could not decrypt message block [%d] index file: %v", mb.index, err))
				return
			}
		}
		if writeFile(msgPre+fmt.Sprintf(indexScan, mb.index), buf) != nil {
			mb.mu.Unlock()
			return
		}
		// We could stream but don't want to hold the lock and prevent changes, so just read in and
		// release the lock for now.
		bbuf, err = mb.loadBlock(bbuf)
		if err != nil {
			mb.mu.Unlock()
			writeErr(fmt.Sprintf("Could not read message block [%d]: %v", mb.index, err))
			return
		}
		// Check for encryption.
		if mb.bek != nil && len(bbuf) > 0 {
			rbek, err := genBlockEncryptionKey(fs.fcfg.Cipher, mb.seed, mb.nonce)
			if err != nil {
				mb.mu.Unlock()
				writeErr(fmt.Sprintf("Could not create encryption key for message block [%d]: %v", mb.index, err))
				return
			}
			rbek.XORKeyStream(bbuf, bbuf)
		}
		// Check for compression.
		if bbuf, err = mb.decompressIfNeeded(bbuf); err != nil {
			mb.mu.Unlock()
			writeErr(fmt.Sprintf("Could not decompress message block [%d]: %v", mb.index, err))
			return
		}

		// Make sure we snapshot the per subject info.
		mb.writePerSubjectInfo()
		buf, err = os.ReadFile(mb.sfn)
		// If not there that is ok and not fatal.
		if err == nil && writeFile(msgPre+fmt.Sprintf(fssScan, mb.index), buf) != nil {
			mb.mu.Unlock()
			return
		}
		mb.mu.Unlock()
		// Do this one unlocked.
		if writeFile(msgPre+fmt.Sprintf(blkScan, mb.index), bbuf) != nil {
			return
		}
	}

	// Bail if no consumers requested.
	if !includeConsumers {
		return
	}

	// Do consumers' state last.
	fs.mu.Lock()
	cfs := fs.cfs
	fs.mu.Unlock()

	for _, cs := range cfs {
		o, ok := cs.(*consumerFileStore)
		if !ok {
			continue
		}
		o.mu.Lock()
		// Grab our general meta data.
		// We do this now instead of pulling from files since they could be encrypted.
		meta, err := json.Marshal(o.cfg)
		if err != nil {
			o.mu.Unlock()
			writeErr(fmt.Sprintf("Could not gather consumer meta file for %q: %v", o.name, err))
			return
		}
		o.hh.Reset()
		o.hh.Write(meta)
		sum := []byte(hex.EncodeToString(o.hh.Sum(nil)))

		// We can have the running state directly encoded now.
		state, err := o.encodeState()
		if err != nil {
			o.mu.Unlock()
			writeErr(fmt.Sprintf("Could not encode consumer state for %q: %v", o.name, err))
			return
		}
		odirPre := filepath.Join(consumerDir, o.name)
		o.mu.Unlock()

		// Write all the consumer files.
		if writeFile(filepath.Join(odirPre, JetStreamMetaFile), meta) != nil {
			return
		}
		if writeFile(filepath.Join(odirPre, JetStreamMetaFileSum), sum) != nil {
			return
		}
		writeFile(filepath.Join(odirPre, consumerState), state)
	}
}

// Create a snapshot of this stream and its consumer's state along with messages.
func (fs *fileStore) Snapshot(deadline time.Duration, checkMsgs, includeConsumers bool) (*SnapshotResult, error) {
	fs.mu.Lock()
	if fs.closed {
		fs.mu.Unlock()
		return nil, ErrStoreClosed
	}
	// Only allow one at a time.
	if fs.sips > 0 {
		fs.mu.Unlock()
		return nil, ErrStoreSnapshotInProgress
	}
	// Mark us as snapshotting
	fs.sips += 1
	fs.mu.Unlock()

	if checkMsgs {
		ld := fs.checkMsgs()
		if ld != nil && len(ld.Msgs) > 0 {
			return nil, fmt.Errorf("snapshot check detected %d bad messages", len(ld.Msgs))
		}
	}

	pr, pw := net.Pipe()

	// Set a write deadline here to protect ourselves.
	if deadline > 0 {
		pw.SetWriteDeadline(time.Now().Add(deadline))
	}

	// We can add to our stream while snapshotting but not delete anything.
	var state StreamState
	fs.FastState(&state)

	// Stream in separate Go routine.
	go fs.streamSnapshot(pw, &state, includeConsumers)

	return &SnapshotResult{pr, state}, nil
}

// Helper to return the config.
func (fs *fileStore) fileStoreConfig() FileStoreConfig {
	fs.mu.RLock()
	defer fs.mu.RUnlock()
	return fs.fcfg
}

// When we will write a run length encoded record vs adding to the existing avl.SequenceSet.
const rlThresh = 4096

// Binary encoded state snapshot, >= v2.10 server.
func (fs *fileStore) EncodedStreamState(failed uint64) ([]byte, error) {
	fs.mu.RLock()
	defer fs.mu.RUnlock()

	// Calculate deleted.
	var numDeleted int64
	if fs.state.LastSeq > fs.state.FirstSeq {
		numDeleted = int64(fs.state.LastSeq-fs.state.FirstSeq+1) - int64(fs.state.Msgs)
		if numDeleted < 0 {
			numDeleted = 0
		}
	}

	// Encoded is Msgs, Bytes, FirstSeq, LastSeq, Failed, NumDeleted and optional DeletedBlocks
	var buf [1024]byte
	buf[0], buf[1] = streamStateMagic, streamStateVersion
	n := hdrLen
	n += binary.PutUvarint(buf[n:], fs.state.Msgs)
	n += binary.PutUvarint(buf[n:], fs.state.Bytes)
	n += binary.PutUvarint(buf[n:], fs.state.FirstSeq)
	n += binary.PutUvarint(buf[n:], fs.state.LastSeq)
	n += binary.PutUvarint(buf[n:], failed)
	n += binary.PutUvarint(buf[n:], uint64(numDeleted))

	b := buf[0:n]

	if numDeleted > 0 {
		var scratch [4 * 1024]byte
		for _, db := range fs.deleteBlocks() {
			switch db := db.(type) {
			case *DeleteRange:
				first, _, num := db.State()
				scratch[0] = runLengthMagic
				i := 1
				i += binary.PutUvarint(scratch[i:], first)
				i += binary.PutUvarint(scratch[i:], num)
				b = append(b, scratch[0:i]...)
			case *avl.SequenceSet:
				buf, err := db.Encode(scratch[:0])
				if err != nil {
					return nil, err
				}
				b = append(b, buf...)
			}
		}
	}

	return b, nil
}

// Lock should be held.
func (fs *fileStore) deleteBlocks() DeleteBlocks {
	var (
		dbs      DeleteBlocks
		adm      *avl.SequenceSet
		prevLast uint64
	)
	for _, mb := range fs.blks {
		mb.mu.RLock()
		// Detect if we have a gap between these blocks.
		if prevLast > 0 && prevLast+1 != mb.first.seq {
			// Detect if we need to encode a run length encoding here.
			gap := mb.first.seq - prevLast - 1
			if gap > rlThresh {
				// Check if we have a running adm, if so write that out first, or if contigous update rle params.
				if adm != nil && adm.Size() > 0 {
					min, max := adm.MinMax()
					// Check if we are all contingous.
					if uint64(adm.Size()) == max-min+1 {
						prevLast, gap = min-1, mb.first.seq-min
					} else {
						dbs = append(dbs, adm)
					}
					// Always nil out here.
					adm = nil
				}
				dbs = append(dbs, &DeleteRange{First: prevLast + 1, Num: gap})
			} else {
				// Common dmap
				if adm == nil {
					adm = &avl.SequenceSet{}
					adm.SetInitialMin(prevLast + 1)
				}
				for seq := prevLast + 1; seq < mb.first.seq; seq++ {
					adm.Insert(seq)
				}
			}
		}
		if sz := mb.dmap.Size(); sz > 0 {
			// Check in case the mb's dmap is contiguous.
			min, max := mb.dmap.MinMax()
			if uint64(sz) == max-min+1 {
				// Need to write out adm if it exists.
				if adm != nil && adm.Size() > 0 {
					dbs = append(dbs, adm)
				}
				dbs = append(dbs, &DeleteRange{First: min, Num: max - min + 1})
			} else {
				// Aggregated dmap
				if adm == nil {
					adm = mb.dmap.Clone()
				} else {
					adm.Union(&mb.dmap)
				}
			}
		}
		prevLast = mb.last.seq
		mb.mu.RUnlock()
	}

	if adm != nil {
		dbs = append(dbs, adm)
	}

	return dbs
}

// SyncDeleted will make sure this stream has same deleted state as dbs.
func (fs *fileStore) SyncDeleted(dbs DeleteBlocks) {
	if len(dbs) == 0 {
		return
	}
	fs.mu.Lock()
	defer fs.mu.Unlock()

	mdbs := fs.deleteBlocks()
	for i, db := range dbs {
		// If the block is same as what we have we can skip.
		if i < len(mdbs) {
			first, last, num := db.State()
			eFirst, eLast, eNum := mdbs[i].State()
			if first == eFirst && last == eLast && num == eNum {
				continue
			}
		}
		// Need to insert these.
		db.Range(func(dseq uint64) bool {
			fs.removeMsg(dseq, false, true, false)
			return true
		})
	}
}

////////////////////////////////////////////////////////////////////////////////
// Consumers
////////////////////////////////////////////////////////////////////////////////

type consumerFileStore struct {
	mu      sync.Mutex
	fs      *fileStore
	cfg     *FileConsumerInfo
	prf     keyGen
	aek     cipher.AEAD
	name    string
	odir    string
	ifn     string
	hh      hash.Hash64
	state   ConsumerState
	fch     chan struct{}
	qch     chan struct{}
	flusher bool
	writing bool
	dirty   bool
	closed  bool
}

func (fs *fileStore) ConsumerStore(name string, cfg *ConsumerConfig) (ConsumerStore, error) {
	if fs == nil {
		return nil, fmt.Errorf("filestore is nil")
	}
	if fs.isClosed() {
		return nil, ErrStoreClosed
	}
	if cfg == nil || name == _EMPTY_ {
		return nil, fmt.Errorf("bad consumer config")
	}

	// We now allow overrides from a stream being a filestore type and forcing a consumer to be memory store.
	if cfg.MemoryStorage {
		// Create directly here.
		o := &consumerMemStore{ms: fs, cfg: *cfg}
		fs.AddConsumer(o)
		return o, nil
	}

	odir := filepath.Join(fs.fcfg.StoreDir, consumerDir, name)
	if err := os.MkdirAll(odir, defaultDirPerms); err != nil {
		return nil, fmt.Errorf("could not create consumer directory - %v", err)
	}
	csi := &FileConsumerInfo{Name: name, Created: time.Now().UTC(), ConsumerConfig: *cfg}
	o := &consumerFileStore{
		fs:   fs,
		cfg:  csi,
		prf:  fs.prf,
		name: name,
		odir: odir,
		ifn:  filepath.Join(odir, consumerState),
	}
	key := sha256.Sum256([]byte(fs.cfg.Name + "/" + name))
	hh, err := highwayhash.New64(key[:])
	if err != nil {
		return nil, fmt.Errorf("could not create hash: %v", err)
	}
	o.hh = hh

	// Check for encryption.
	if o.prf != nil {
		if ekey, err := os.ReadFile(filepath.Join(odir, JetStreamMetaFileKey)); err == nil {
			if len(ekey) < minBlkKeySize {
				return nil, errBadKeySize
			}
			// Recover key encryption key.
			rb, err := fs.prf([]byte(fs.cfg.Name + tsep + o.name))
			if err != nil {
				return nil, err
			}

			sc := fs.fcfg.Cipher
			kek, err := genEncryptionKey(sc, rb)
			if err != nil {
				return nil, err
			}
			ns := kek.NonceSize()
			nonce := ekey[:ns]
			seed, err := kek.Open(nil, nonce, ekey[ns:], nil)
			if err != nil {
				// We may be here on a cipher conversion, so attempt to convert.
				if err = o.convertCipher(); err != nil {
					return nil, err
				}
			} else {
				o.aek, err = genEncryptionKey(sc, seed)
			}
			if err != nil {
				return nil, err
			}
		}
	}

	// Track if we are creating the directory so that we can clean up if we encounter an error.
	var didCreate bool

	// Write our meta data iff does not exist.
	meta := filepath.Join(odir, JetStreamMetaFile)
	if _, err := os.Stat(meta); err != nil && os.IsNotExist(err) {
		didCreate = true
		csi.Created = time.Now().UTC()
		if err := o.writeConsumerMeta(); err != nil {
			os.RemoveAll(odir)
			return nil, err
		}
	}

	// If we expect to be encrypted check that what we are restoring is not plaintext.
	// This can happen on snapshot restores or conversions.
	if o.prf != nil {
		keyFile := filepath.Join(odir, JetStreamMetaFileKey)
		if _, err := os.Stat(keyFile); err != nil && os.IsNotExist(err) {
			if err := o.writeConsumerMeta(); err != nil {
				if didCreate {
					os.RemoveAll(odir)
				}
				return nil, err
			}
			// Redo the state file as well here if we have one and we can tell it was plaintext.
			if buf, err := os.ReadFile(o.ifn); err == nil {
				if _, err := decodeConsumerState(buf); err == nil {
					if err := os.WriteFile(o.ifn, o.encryptState(buf), defaultFilePerms); err != nil {
						if didCreate {
							os.RemoveAll(odir)
						}
						return nil, err
					}
				}
			}
		}
	}

	// Create channels to control our flush go routine.
	o.fch = make(chan struct{}, 1)
	o.qch = make(chan struct{})
	go o.flushLoop(o.fch, o.qch)

	// Make sure to load in our state from disk if needed.
	o.loadState()

	// Assign to filestore.
	fs.AddConsumer(o)

	return o, nil
}

func (o *consumerFileStore) convertCipher() error {
	fs := o.fs
	odir := filepath.Join(fs.fcfg.StoreDir, consumerDir, o.name)

	ekey, err := os.ReadFile(filepath.Join(odir, JetStreamMetaFileKey))
	if err != nil {
		return err
	}
	if len(ekey) < minBlkKeySize {
		return errBadKeySize
	}
	// Recover key encryption key.
	rb, err := fs.prf([]byte(fs.cfg.Name + tsep + o.name))
	if err != nil {
		return err
	}

	// Do these in reverse since converting.
	sc := fs.fcfg.Cipher
	osc := AES
	if sc == AES {
		osc = ChaCha
	}
	kek, err := genEncryptionKey(osc, rb)
	if err != nil {
		return err
	}
	ns := kek.NonceSize()
	nonce := ekey[:ns]
	seed, err := kek.Open(nil, nonce, ekey[ns:], nil)
	if err != nil {
		return err
	}
	aek, err := genEncryptionKey(osc, seed)
	if err != nil {
		return err
	}
	// Now read in and decode our state using the old cipher.
	buf, err := os.ReadFile(o.ifn)
	if err != nil {
		return err
	}
	buf, err = aek.Open(nil, buf[:ns], buf[ns:], nil)
	if err != nil {
		return err
	}

	// Since we are here we recovered our old state.
	// Now write our meta, which will generate the new keys with the new cipher.
	if err := o.writeConsumerMeta(); err != nil {
		return err
	}

	// Now write out or state with the new cipher.
	return o.writeState(buf)
}

// Kick flusher for this consumer.
// Lock should be held.
func (o *consumerFileStore) kickFlusher() {
	if o.fch != nil {
		select {
		case o.fch <- struct{}{}:
		default:
		}
	}
	o.dirty = true
}

// Set in flusher status
func (o *consumerFileStore) setInFlusher() {
	o.mu.Lock()
	o.flusher = true
	o.mu.Unlock()
}

// Clear in flusher status
func (o *consumerFileStore) clearInFlusher() {
	o.mu.Lock()
	o.flusher = false
	o.mu.Unlock()
}

// Report in flusher status
func (o *consumerFileStore) inFlusher() bool {
	o.mu.Lock()
	defer o.mu.Unlock()
	return o.flusher
}

// flushLoop watches for consumer updates and the quit channel.
func (o *consumerFileStore) flushLoop(fch, qch chan struct{}) {

	o.setInFlusher()
	defer o.clearInFlusher()

	// Maintain approximately 10 updates per second per consumer under load.
	const minTime = 100 * time.Millisecond
	var lastWrite time.Time
	var dt *time.Timer

	setDelayTimer := func(addWait time.Duration) {
		if dt == nil {
			dt = time.NewTimer(addWait)
			return
		}
		if !dt.Stop() {
			select {
			case <-dt.C:
			default:
			}
		}
		dt.Reset(addWait)
	}

	for {
		select {
		case <-fch:
			if ts := time.Since(lastWrite); ts < minTime {
				setDelayTimer(minTime - ts)
				select {
				case <-dt.C:
				case <-qch:
					return
				}
			}
			o.mu.Lock()
			if o.closed {
				o.mu.Unlock()
				return
			}
			buf, err := o.encodeState()
			o.mu.Unlock()
			if err != nil {
				return
			}
			// TODO(dlc) - if we error should start failing upwards.
			if err := o.writeState(buf); err == nil {
				lastWrite = time.Now()
			}
		case <-qch:
			return
		}
	}
}

// SetStarting sets our starting stream sequence.
func (o *consumerFileStore) SetStarting(sseq uint64) error {
	o.mu.Lock()
	o.state.Delivered.Stream = sseq
	buf, err := o.encodeState()
	o.mu.Unlock()
	if err != nil {
		return err
	}
	return o.writeState(buf)
}

// HasState returns if this store has a recorded state.
func (o *consumerFileStore) HasState() bool {
	o.mu.Lock()
	_, err := os.Stat(o.ifn)
	o.mu.Unlock()
	return err == nil
}

// UpdateDelivered is called whenever a new message has been delivered.
func (o *consumerFileStore) UpdateDelivered(dseq, sseq, dc uint64, ts int64) error {
	o.mu.Lock()
	defer o.mu.Unlock()

	if dc != 1 && o.cfg.AckPolicy == AckNone {
		return ErrNoAckPolicy
	}

	// On restarts the old leader may get a replay from the raft logs that are old.
	if dseq <= o.state.AckFloor.Consumer {
		return nil
	}

	// See if we expect an ack for this.
	if o.cfg.AckPolicy != AckNone {
		// Need to create pending records here.
		if o.state.Pending == nil {
			o.state.Pending = make(map[uint64]*Pending)
		}
		var p *Pending
		// Check for an update to a message already delivered.
		if sseq <= o.state.Delivered.Stream {
			if p = o.state.Pending[sseq]; p != nil {
				p.Sequence, p.Timestamp = dseq, ts
			}
		} else {
			// Add to pending.
			o.state.Pending[sseq] = &Pending{dseq, ts}
		}
		// Update delivered as needed.
		if dseq > o.state.Delivered.Consumer {
			o.state.Delivered.Consumer = dseq
		}
		if sseq > o.state.Delivered.Stream {
			o.state.Delivered.Stream = sseq
		}

		if dc > 1 {
			if o.state.Redelivered == nil {
				o.state.Redelivered = make(map[uint64]uint64)
			}
			// Only update if greater then what we already have.
			if o.state.Redelivered[sseq] < dc {
				o.state.Redelivered[sseq] = dc - 1
			}
		}
	} else {
		// For AckNone just update delivered and ackfloor at the same time.
		o.state.Delivered.Consumer = dseq
		o.state.Delivered.Stream = sseq
		o.state.AckFloor.Consumer = dseq
		o.state.AckFloor.Stream = sseq
	}
	// Make sure we flush to disk.
	o.kickFlusher()

	return nil
}

// UpdateAcks is called whenever a consumer with explicit ack or ack all acks a message.
func (o *consumerFileStore) UpdateAcks(dseq, sseq uint64) error {
	o.mu.Lock()
	defer o.mu.Unlock()

	if o.cfg.AckPolicy == AckNone {
		return ErrNoAckPolicy
	}

	// On restarts the old leader may get a replay from the raft logs that are old.
	if dseq <= o.state.AckFloor.Consumer {
		return nil
	}

	if len(o.state.Pending) == 0 || o.state.Pending[sseq] == nil {
		return ErrStoreMsgNotFound
	}

	// Check for AckAll here.
	if o.cfg.AckPolicy == AckAll {
		sgap := sseq - o.state.AckFloor.Stream
		o.state.AckFloor.Consumer = dseq
		o.state.AckFloor.Stream = sseq
		for seq := sseq; seq > sseq-sgap; seq-- {
			delete(o.state.Pending, seq)
			if len(o.state.Redelivered) > 0 {
				delete(o.state.Redelivered, seq)
			}
		}
		o.kickFlusher()
		return nil
	}

	// AckExplicit

	// First delete from our pending state.
	if p, ok := o.state.Pending[sseq]; ok {
		delete(o.state.Pending, sseq)
		dseq = p.Sequence // Use the original.
	}
	if len(o.state.Pending) == 0 {
		o.state.AckFloor.Consumer = o.state.Delivered.Consumer
		o.state.AckFloor.Stream = o.state.Delivered.Stream
	} else if dseq == o.state.AckFloor.Consumer+1 {
		o.state.AckFloor.Consumer = dseq
		o.state.AckFloor.Stream = sseq

		if o.state.Delivered.Consumer > dseq {
			for ss := sseq + 1; ss <= o.state.Delivered.Stream; ss++ {
				if p, ok := o.state.Pending[ss]; ok {
					if p.Sequence > 0 {
						o.state.AckFloor.Consumer = p.Sequence - 1
						o.state.AckFloor.Stream = ss - 1
					}
					break
				}
			}
		}
	}
	// We do these regardless.
	delete(o.state.Redelivered, sseq)

	o.kickFlusher()
	return nil
}

const seqsHdrSize = 6*binary.MaxVarintLen64 + hdrLen

// Encode our consumer state, version 2.
// Lock should be held.

func (o *consumerFileStore) EncodedState() ([]byte, error) {
	o.mu.Lock()
	defer o.mu.Unlock()
	return o.encodeState()
}

func (o *consumerFileStore) encodeState() ([]byte, error) {
	// Grab reference to state, but make sure we load in if needed, so do not reference o.state directly.
	state, err := o.stateWithCopyLocked(false)
	if err != nil {
		return nil, err
	}
	return encodeConsumerState(state), nil
}

func (o *consumerFileStore) UpdateConfig(cfg *ConsumerConfig) error {
	o.mu.Lock()
	defer o.mu.Unlock()

	// This is mostly unchecked here. We are assuming the upper layers have done sanity checking.
	csi := o.cfg
	csi.ConsumerConfig = *cfg

	return o.writeConsumerMeta()
}

func (o *consumerFileStore) Update(state *ConsumerState) error {
	o.mu.Lock()
	defer o.mu.Unlock()

	// Check to see if this is an outdated update.
	if state.Delivered.Consumer < o.state.Delivered.Consumer || state.AckFloor.Stream < o.state.AckFloor.Stream {
		return nil
	}

	// Sanity checks.
	if state.AckFloor.Consumer > state.Delivered.Consumer {
		return fmt.Errorf("bad ack floor for consumer")
	}
	if state.AckFloor.Stream > state.Delivered.Stream {
		return fmt.Errorf("bad ack floor for stream")
	}

	// Copy to our state.
	var pending map[uint64]*Pending
	var redelivered map[uint64]uint64
	if len(state.Pending) > 0 {
		pending = make(map[uint64]*Pending, len(state.Pending))
		for seq, p := range state.Pending {
			pending[seq] = &Pending{p.Sequence, p.Timestamp}
			if seq <= state.AckFloor.Stream || seq > state.Delivered.Stream {
				return fmt.Errorf("bad pending entry, sequence [%d] out of range", seq)
			}
		}
	}
	if len(state.Redelivered) > 0 {
		redelivered = make(map[uint64]uint64, len(state.Redelivered))
		for seq, dc := range state.Redelivered {
			redelivered[seq] = dc
		}
	}

	o.state.Delivered = state.Delivered
	o.state.AckFloor = state.AckFloor
	o.state.Pending = pending
	o.state.Redelivered = redelivered

	o.kickFlusher()

	return nil
}

// Will encrypt the state with our asset key. Will be a no-op if encryption not enabled.
// Lock should be held.
func (o *consumerFileStore) encryptState(buf []byte) []byte {
	if o.aek == nil {
		return buf
	}
	// TODO(dlc) - Optimize on space usage a bit?
	nonce := make([]byte, o.aek.NonceSize(), o.aek.NonceSize()+len(buf)+o.aek.Overhead())
	crand.Read(nonce)
	return o.aek.Seal(nonce, nonce, buf, nil)
}

// Used to limit number of disk IO calls in flight since they could all be blocking an OS thread.
// https://github.com/nats-io/nats-server/issues/2742
var dios chan struct{}

// Used to setup our simplistic counting semaphore using buffered channels.
// golang.org's semaphore seemed a bit heavy.
func init() {
	// Limit ourselves to a max of 4 blocking IO calls.
	const nIO = 4
	dios = make(chan struct{}, nIO)
	// Fill it up to start.
	for i := 0; i < nIO; i++ {
		dios <- struct{}{}
	}
}

func (o *consumerFileStore) writeState(buf []byte) error {
	// Check if we have the index file open.
	o.mu.Lock()
	if o.writing || len(buf) == 0 {
		o.mu.Unlock()
		return nil
	}

	// Check on encryption.
	if o.aek != nil {
		buf = o.encryptState(buf)
	}

	o.writing = true
	o.dirty = false
	ifn := o.ifn
	o.mu.Unlock()

	// Lock not held here but we do limit number of outstanding calls that could block OS threads.
	<-dios
	err := os.WriteFile(ifn, buf, defaultFilePerms)
	dios <- struct{}{}

	o.mu.Lock()
	if err != nil {
		o.dirty = true
	}
	o.writing = false
	o.mu.Unlock()

	return err
}

// Will upodate the config. Only used when recovering ephemerals.
func (o *consumerFileStore) updateConfig(cfg ConsumerConfig) error {
	o.mu.Lock()
	defer o.mu.Unlock()
	o.cfg = &FileConsumerInfo{ConsumerConfig: cfg}
	return o.writeConsumerMeta()
}

// Write out the consumer meta data, i.e. state.
// Lock should be held.
func (cfs *consumerFileStore) writeConsumerMeta() error {
	meta := filepath.Join(cfs.odir, JetStreamMetaFile)
	if _, err := os.Stat(meta); err != nil && !os.IsNotExist(err) {
		return err
	}

	if cfs.prf != nil && cfs.aek == nil {
		fs := cfs.fs
		key, _, _, encrypted, err := fs.genEncryptionKeys(fs.cfg.Name + tsep + cfs.name)
		if err != nil {
			return err
		}
		cfs.aek = key
		keyFile := filepath.Join(cfs.odir, JetStreamMetaFileKey)
		if _, err := os.Stat(keyFile); err != nil && !os.IsNotExist(err) {
			return err
		}
		if err := os.WriteFile(keyFile, encrypted, defaultFilePerms); err != nil {
			return err
		}
	}

	b, err := json.Marshal(cfs.cfg)
	if err != nil {
		return err
	}
	// Encrypt if needed.
	if cfs.aek != nil {
		nonce := make([]byte, cfs.aek.NonceSize(), cfs.aek.NonceSize()+len(b)+cfs.aek.Overhead())
		crand.Read(nonce)
		b = cfs.aek.Seal(nonce, nonce, b, nil)
	}

	if err := os.WriteFile(meta, b, defaultFilePerms); err != nil {
		return err
	}
	cfs.hh.Reset()
	cfs.hh.Write(b)
	checksum := hex.EncodeToString(cfs.hh.Sum(nil))
	sum := filepath.Join(cfs.odir, JetStreamMetaFileSum)
	if err := os.WriteFile(sum, []byte(checksum), defaultFilePerms); err != nil {
		return err
	}
	return nil
}

// Make sure the header is correct.
func checkHeader(hdr []byte) error {
	if hdr == nil || len(hdr) < 2 || hdr[0] != magic || hdr[1] != version {
		return errCorruptState
	}
	return nil
}

// Consumer version.
func checkConsumerHeader(hdr []byte) (uint8, error) {
	if hdr == nil || len(hdr) < 2 || hdr[0] != magic {
		return 0, errCorruptState
	}
	version := hdr[1]
	switch version {
	case 1, 2:
		return version, nil
	}
	return 0, fmt.Errorf("unsupported version: %d", version)
}

func (o *consumerFileStore) copyPending() map[uint64]*Pending {
	pending := make(map[uint64]*Pending, len(o.state.Pending))
	for seq, p := range o.state.Pending {
		pending[seq] = &Pending{p.Sequence, p.Timestamp}
	}
	return pending
}

func (o *consumerFileStore) copyRedelivered() map[uint64]uint64 {
	redelivered := make(map[uint64]uint64, len(o.state.Redelivered))
	for seq, dc := range o.state.Redelivered {
		redelivered[seq] = dc
	}
	return redelivered
}

// Type returns the type of the underlying store.
func (o *consumerFileStore) Type() StorageType { return FileStorage }

// State retrieves the state from the state file.
// This is not expected to be called in high performance code, only on startup.
func (o *consumerFileStore) State() (*ConsumerState, error) {
	return o.stateWithCopy(true)
}

// This will not copy pending or redelivered, so should only be done under the
// consumer owner's lock.
func (o *consumerFileStore) BorrowState() (*ConsumerState, error) {
	return o.stateWithCopy(false)
}

func (o *consumerFileStore) stateWithCopy(doCopy bool) (*ConsumerState, error) {
	o.mu.Lock()
	defer o.mu.Unlock()
	return o.stateWithCopyLocked(doCopy)
}

// Lock should be held.
func (o *consumerFileStore) stateWithCopyLocked(doCopy bool) (*ConsumerState, error) {
	if o.closed {
		return nil, ErrStoreClosed
	}

	state := &ConsumerState{}

	// See if we have a running state or if we need to read in from disk.
	if o.state.Delivered.Consumer != 0 || o.state.Delivered.Stream != 0 {
		state.Delivered = o.state.Delivered
		state.AckFloor = o.state.AckFloor
		if len(o.state.Pending) > 0 {
			if doCopy {
				state.Pending = o.copyPending()
			} else {
				state.Pending = o.state.Pending
			}
		}
		if len(o.state.Redelivered) > 0 {
			if doCopy {
				state.Redelivered = o.copyRedelivered()
			} else {
				state.Redelivered = o.state.Redelivered
			}
		}
		return state, nil
	}

	// Read the state in here from disk..
	buf, err := os.ReadFile(o.ifn)
	if err != nil && !os.IsNotExist(err) {
		return nil, err
	}

	if len(buf) == 0 {
		return state, nil
	}

	// Check on encryption.
	if o.aek != nil {
		ns := o.aek.NonceSize()
		buf, err = o.aek.Open(nil, buf[:ns], buf[ns:], nil)
		if err != nil {
			return nil, err
		}
	}

	state, err = decodeConsumerState(buf)
	if err != nil {
		return nil, err
	}

	// Copy this state into our own.
	o.state.Delivered = state.Delivered
	o.state.AckFloor = state.AckFloor
	if len(state.Pending) > 0 {
		if doCopy {
			o.state.Pending = make(map[uint64]*Pending, len(state.Pending))
			for seq, p := range state.Pending {
				o.state.Pending[seq] = &Pending{p.Sequence, p.Timestamp}
			}
		} else {
			o.state.Pending = state.Pending
		}
	}
	if len(state.Redelivered) > 0 {
		if doCopy {
			o.state.Redelivered = make(map[uint64]uint64, len(state.Redelivered))
			for seq, dc := range state.Redelivered {
				o.state.Redelivered[seq] = dc
			}
		} else {
			o.state.Redelivered = state.Redelivered
		}
	}

	return state, nil
}

// Lock should be held. Called at startup.
func (o *consumerFileStore) loadState() {
	if _, err := os.Stat(o.ifn); err == nil {
		// This will load our state in from disk.
		o.stateWithCopyLocked(false)
	}
}

// Decode consumer state.
func decodeConsumerState(buf []byte) (*ConsumerState, error) {
	version, err := checkConsumerHeader(buf)
	if err != nil {
		return nil, err
	}

	bi := hdrLen
	// Helpers, will set i to -1 on error.
	readSeq := func() uint64 {
		if bi < 0 {
			return 0
		}
		seq, n := binary.Uvarint(buf[bi:])
		if n <= 0 {
			bi = -1
			return 0
		}
		bi += n
		return seq
	}
	readTimeStamp := func() int64 {
		if bi < 0 {
			return 0
		}
		ts, n := binary.Varint(buf[bi:])
		if n <= 0 {
			bi = -1
			return -1
		}
		bi += n
		return ts
	}
	// Just for clarity below.
	readLen := readSeq
	readCount := readSeq

	state := &ConsumerState{}
	state.AckFloor.Consumer = readSeq()
	state.AckFloor.Stream = readSeq()
	state.Delivered.Consumer = readSeq()
	state.Delivered.Stream = readSeq()

	if bi == -1 {
		return nil, errCorruptState
	}
	if version == 1 {
		// Adjust back. Version 1 also stored delivered as next to be delivered,
		// so adjust that back down here.
		if state.AckFloor.Consumer > 1 {
			state.Delivered.Consumer += state.AckFloor.Consumer - 1
		}
		if state.AckFloor.Stream > 1 {
			state.Delivered.Stream += state.AckFloor.Stream - 1
		}
	}

	// We have additional stuff.
	if numPending := readLen(); numPending > 0 {
		mints := readTimeStamp()
		state.Pending = make(map[uint64]*Pending, numPending)
		for i := 0; i < int(numPending); i++ {
			sseq := readSeq()
			var dseq uint64
			if version == 2 {
				dseq = readSeq()
			}
			ts := readTimeStamp()
			// Check the state machine for corruption, not the value which could be -1.
			if bi == -1 {
				return nil, errCorruptState
			}
			// Adjust seq back.
			sseq += state.AckFloor.Stream
			if sseq == 0 {
				return nil, errCorruptState
			}
			if version == 2 {
				dseq += state.AckFloor.Consumer
			}
			// Adjust the timestamp back.
			if version == 1 {
				ts = (ts + mints) * int64(time.Second)
			} else {
				ts = (mints - ts) * int64(time.Second)
			}
			// Store in pending.
			state.Pending[sseq] = &Pending{dseq, ts}
		}
	}

	// We have redelivered entries here.
	if numRedelivered := readLen(); numRedelivered > 0 {
		state.Redelivered = make(map[uint64]uint64, numRedelivered)
		for i := 0; i < int(numRedelivered); i++ {
			if seq, n := readSeq(), readCount(); seq > 0 && n > 0 {
				// Adjust seq back.
				seq += state.AckFloor.Stream
				state.Redelivered[seq] = n
			}
		}
	}

	return state, nil
}

// Stop the processing of the consumers's state.
func (o *consumerFileStore) Stop() error {
	o.mu.Lock()
	if o.closed {
		o.mu.Unlock()
		return nil
	}
	if o.qch != nil {
		close(o.qch)
		o.qch = nil
	}

	var err error
	var buf []byte

	if o.dirty {
		// Make sure to write this out..
		if buf, err = o.encodeState(); err == nil && len(buf) > 0 {
			if o.aek != nil {
				buf = o.encryptState(buf)
			}
		}
	}

	o.odir = _EMPTY_
	o.closed = true
	ifn, fs := o.ifn, o.fs
	o.mu.Unlock()

	fs.RemoveConsumer(o)

	if len(buf) > 0 {
		o.waitOnFlusher()
		<-dios
		err = os.WriteFile(ifn, buf, defaultFilePerms)
		dios <- struct{}{}
	}
	return err
}

func (o *consumerFileStore) waitOnFlusher() {
	if !o.inFlusher() {
		return
	}

	timeout := time.Now().Add(100 * time.Millisecond)
	for time.Now().Before(timeout) {
		if !o.inFlusher() {
			return
		}
		time.Sleep(10 * time.Millisecond)
	}
}

// Delete the consumer.
func (o *consumerFileStore) Delete() error {
	return o.delete(false)
}

func (o *consumerFileStore) StreamDelete() error {
	return o.delete(true)
}

func (o *consumerFileStore) delete(streamDeleted bool) error {
	o.mu.Lock()
	if o.closed {
		o.mu.Unlock()
		return nil
	}
	if o.qch != nil {
		close(o.qch)
		o.qch = nil
	}

	var err error
	odir := o.odir
	o.odir = _EMPTY_
	o.closed = true
	fs := o.fs
	o.mu.Unlock()

	// If our stream was not deleted this will remove the directories.
	if odir != _EMPTY_ && !streamDeleted {
		<-dios
		err = os.RemoveAll(odir)
		dios <- struct{}{}
	}

	if !streamDeleted {
		fs.RemoveConsumer(o)
	}

	return err
}

func (fs *fileStore) AddConsumer(o ConsumerStore) error {
	fs.mu.Lock()
	defer fs.mu.Unlock()
	fs.cfs = append(fs.cfs, o)
	return nil
}

func (fs *fileStore) RemoveConsumer(o ConsumerStore) error {
	fs.mu.Lock()
	defer fs.mu.Unlock()
	for i, cfs := range fs.cfs {
		if o == cfs {
			fs.cfs = append(fs.cfs[:i], fs.cfs[i+1:]...)
			break
		}
	}
	return nil
}

////////////////////////////////////////////////////////////////////////////////
// Templates
////////////////////////////////////////////////////////////////////////////////

type templateFileStore struct {
	dir string
	hh  hash.Hash64
}

func newTemplateFileStore(storeDir string) *templateFileStore {
	tdir := filepath.Join(storeDir, tmplsDir)
	key := sha256.Sum256([]byte("templates"))
	hh, err := highwayhash.New64(key[:])
	if err != nil {
		return nil
	}
	return &templateFileStore{dir: tdir, hh: hh}
}

func (ts *templateFileStore) Store(t *streamTemplate) error {
	dir := filepath.Join(ts.dir, t.Name)
	if err := os.MkdirAll(dir, defaultDirPerms); err != nil {
		return fmt.Errorf("could not create templates storage directory for %q- %v", t.Name, err)
	}
	meta := filepath.Join(dir, JetStreamMetaFile)
	if _, err := os.Stat(meta); (err != nil && !os.IsNotExist(err)) || err == nil {
		return err
	}
	t.mu.Lock()
	b, err := json.Marshal(t)
	t.mu.Unlock()
	if err != nil {
		return err
	}
	if err := os.WriteFile(meta, b, defaultFilePerms); err != nil {
		return err
	}
	// FIXME(dlc) - Do checksum
	ts.hh.Reset()
	ts.hh.Write(b)
	checksum := hex.EncodeToString(ts.hh.Sum(nil))
	sum := filepath.Join(dir, JetStreamMetaFileSum)
	if err := os.WriteFile(sum, []byte(checksum), defaultFilePerms); err != nil {
		return err
	}
	return nil
}

func (ts *templateFileStore) Delete(t *streamTemplate) error {
	return os.RemoveAll(filepath.Join(ts.dir, t.Name))
}

////////////////////////////////////////////////////////////////////////////////
// Compression
////////////////////////////////////////////////////////////////////////////////

type CompressionInfo struct {
	Algorithm    StoreCompression
	OriginalSize uint64
}

func (c *CompressionInfo) MarshalMetadata() []byte {
	b := make([]byte, 14) // 4 + potentially up to 10 for uint64
	b[0], b[1], b[2] = 'c', 'm', 'p'
	b[3] = byte(c.Algorithm)
	n := binary.PutUvarint(b[4:], c.OriginalSize)
	return b[:4+n]
}

func (c *CompressionInfo) UnmarshalMetadata(b []byte) (int, error) {
	c.Algorithm = NoCompression
	c.OriginalSize = 0
	if len(b) < 5 { // 4 + min 1 for uvarint uint64
		return 0, nil
	}
	if b[0] != 'c' || b[1] != 'm' || b[2] != 'p' {
		return 0, nil
	}
	var n int
	c.Algorithm = StoreCompression(b[3])
	c.OriginalSize, n = binary.Uvarint(b[4:])
	if n <= 0 {
		return 0, fmt.Errorf("metadata incomplete")
	}
	return 4 + n, nil
}

func (alg StoreCompression) Compress(buf []byte) ([]byte, error) {
	if len(buf) < checksumSize {
		return nil, fmt.Errorf("uncompressed buffer is too short")
	}
	bodyLen := int64(len(buf) - checksumSize)
	var output bytes.Buffer
	var writer io.WriteCloser
	switch alg {
	case NoCompression:
		return buf, nil
	case S2Compression:
		writer = s2.NewWriter(&output)
	default:
		return nil, fmt.Errorf("compression algorithm not known")
	}

	input := bytes.NewReader(buf[:bodyLen])
	checksum := buf[bodyLen:]

	// Compress the block content, but don't compress the checksum.
	// We will preserve it at the end of the block as-is.
	if n, err := io.CopyN(writer, input, bodyLen); err != nil {
		return nil, fmt.Errorf("error writing to compression writer: %w", err)
	} else if n != bodyLen {
		return nil, fmt.Errorf("short write on body (%d != %d)", n, bodyLen)
	}
	if err := writer.Close(); err != nil {
		return nil, fmt.Errorf("error closing compression writer: %w", err)
	}

	// Now add the checksum back onto the end of the block.
	if n, err := output.Write(checksum); err != nil {
		return nil, fmt.Errorf("error writing checksum: %w", err)
	} else if n != checksumSize {
		return nil, fmt.Errorf("short write on checksum (%d != %d)", n, checksumSize)
	}

	return output.Bytes(), nil
}

func (alg StoreCompression) Decompress(buf []byte) ([]byte, error) {
	if len(buf) < checksumSize {
		return nil, fmt.Errorf("compressed buffer is too short")
	}
	bodyLen := int64(len(buf) - checksumSize)
	input := bytes.NewReader(buf[:bodyLen])

	var reader io.ReadCloser
	switch alg {
	case NoCompression:
		return buf, nil
	case S2Compression:
		reader = io.NopCloser(s2.NewReader(input))
	default:
		return nil, fmt.Errorf("compression algorithm not known")
	}

	// Decompress the block content. The checksum isn't compressed so
	// we can preserve it from the end of the block as-is.
	checksum := buf[bodyLen:]
	output, err := io.ReadAll(reader)
	if err != nil {
		return nil, fmt.Errorf("error reading compression reader: %w", err)
	}
	output = append(output, checksum...)

	return output, reader.Close()
}<|MERGE_RESOLUTION|>--- conflicted
+++ resolved
@@ -4750,14 +4750,9 @@
 	}
 
 	// If we have a delete map check it.
-<<<<<<< HEAD
 	if !mb.dmap.IsEmpty() {
 		if mb.dmap.Exists(seq) {
-=======
-	if mb.dmap != nil {
-		if _, ok := mb.dmap[seq]; ok {
 			mb.llts = time.Now().UnixNano()
->>>>>>> 7feebb4f
 			return nil, errDeletedMsg
 		}
 	}
