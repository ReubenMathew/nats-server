// Copyright 2019-2023 The NATS Authors
// Licensed under the Apache License, Version 2.0 (the "License");
// you may not use this file except in compliance with the License.
// You may obtain a copy of the License at
//
// http://www.apache.org/licenses/LICENSE-2.0
//
// Unless required by applicable law or agreed to in writing, software
// distributed under the License is distributed on an "AS IS" BASIS,
// WITHOUT WARRANTIES OR CONDITIONS OF ANY KIND, either express or implied.
// See the License for the specific language governing permissions and
// limitations under the License.

package server

import (
	"archive/tar"
	"bytes"
	"crypto/aes"
	"crypto/cipher"
	"crypto/rand"
	"crypto/sha256"
	"encoding/binary"
	"encoding/hex"
	"encoding/json"
	"errors"
	"fmt"
	"hash"
	"io"
	"math"
	"net"
	"os"
	"path/filepath"
	"sort"
	"sync"
	"sync/atomic"
	"time"

	"github.com/klauspost/compress/s2"
	"github.com/minio/highwayhash"
	"github.com/nats-io/nats-server/v2/server/avl"
	"golang.org/x/crypto/chacha20"
	"golang.org/x/crypto/chacha20poly1305"
)

type FileStoreConfig struct {
	// Where the parent directory for all storage will be located.
	StoreDir string
	// BlockSize is the file block size. This also represents the maximum overhead size.
	BlockSize uint64
	// CacheExpire is how long with no activity until we expire the cache.
	CacheExpire time.Duration
	// SyncInterval is how often we sync to disk in the background.
	SyncInterval time.Duration
	// AsyncFlush allows async flush to batch write operations.
	AsyncFlush bool
	// Cipher is the cipher to use when encrypting.
	Cipher StoreCipher
	// Compression is the algorithm to use when compressing.
	Compression StoreCompression
}

// FileStreamInfo allows us to remember created time.
type FileStreamInfo struct {
	Created time.Time
	StreamConfig
}

type StoreCipher int

const (
	ChaCha StoreCipher = iota
	AES
	NoCipher
)

func (cipher StoreCipher) String() string {
	switch cipher {
	case ChaCha:
		return "ChaCha20-Poly1305"
	case AES:
		return "AES-GCM"
	case NoCipher:
		return "None"
	default:
		return "Unknown StoreCipher"
	}
}

type StoreCompression uint8

const (
	NoCompression StoreCompression = iota
	S2Compression
)

func (alg StoreCompression) String() string {
	switch alg {
	case NoCompression:
		return "None"
	case S2Compression:
		return "S2"
	default:
		return "Unknown StoreCompression"
	}
}

func (alg StoreCompression) MarshalJSON() ([]byte, error) {
	var str string
	switch alg {
	case S2Compression:
		str = "s2"
	case NoCompression:
		str = "none"
	default:
		return nil, fmt.Errorf("unknown compression algorithm")
	}
	return json.Marshal(str)
}

func (alg *StoreCompression) UnmarshalJSON(b []byte) error {
	var str string
	if err := json.Unmarshal(b, &str); err != nil {
		return err
	}
	switch str {
	case "s2":
		*alg = S2Compression
	case "none":
		*alg = NoCompression
	default:
		return fmt.Errorf("unknown compression algorithm")
	}
	return nil
}

// File ConsumerInfo is used for creating consumer stores.
type FileConsumerInfo struct {
	Created time.Time
	Name    string
	ConsumerConfig
}

// Default file and directory permissions.
const (
	defaultDirPerms  = os.FileMode(0750)
	defaultFilePerms = os.FileMode(0640)
)

type psi struct {
	total uint64
	fblk  uint32
	lblk  uint32
}

type fileStore struct {
	srv         *Server
	mu          sync.RWMutex
	state       StreamState
	tombs       []uint64
	ld          *LostStreamData
	scb         StorageUpdateHandler
	ageChk      *time.Timer
	syncTmr     *time.Timer
	cfg         FileStreamInfo
	fcfg        FileStoreConfig
	prf         keyGen
	oldprf      keyGen
	aek         cipher.AEAD
	lmb         *msgBlock
	blks        []*msgBlock
	bim         map[uint32]*msgBlock
	psim        map[string]*psi
	hh          hash.Hash64
	qch         chan struct{}
	fch         chan struct{}
	fsld        chan struct{}
	cfs         []ConsumerStore
	sips        int
	dirty       int
	closed      bool
	fip         bool
	receivedAny bool
}

// Represents a message store block and its data.
type msgBlock struct {
	// Here for 32bit systems and atomic.
	first   msgId
	last    msgId
	mu      sync.RWMutex
	fs      *fileStore
	aek     cipher.AEAD
	bek     cipher.Stream
	seed    []byte
	nonce   []byte
	mfn     string
	mfd     *os.File
	cmp     StoreCompression // Effective compression at the time of loading the block
	liwsz   int64
	index   uint32
	bytes   uint64 // User visible bytes count.
	rbytes  uint64 // Total bytes (raw) including deleted. Used for rolling to new blk.
	msgs    uint64 // User visible message count.
	fss     map[string]*SimpleState
	kfn     string
	lwts    int64
	llts    int64
	lrts    int64
	llseq   uint64
	hh      hash.Hash64
	cache   *cache
	cloads  uint64
	cexp    time.Duration
	ctmr    *time.Timer
	werr    error
	dmap    avl.SequenceSet
	fch     chan struct{}
	qch     chan struct{}
	lchk    [8]byte
	loading bool
	flusher bool
	noTrack bool
	closed  bool

	// Used to mock write failures.
	mockWriteErr bool
}

// Write through caching layer that is also used on loading messages.
type cache struct {
	buf  []byte
	off  int
	wp   int
	idx  []uint32
	lrl  uint32
	fseq uint64
	nra  bool
}

type msgId struct {
	seq uint64
	ts  int64
}

const (
	// Magic is used to identify the file store files.
	magic = uint8(22)
	// Version
	version = uint8(1)
	// New IndexInfo Version
	newVersion = uint8(2)
	// hdrLen
	hdrLen = 2
	// This is where we keep the streams.
	streamsDir = "streams"
	// This is where we keep the message store blocks.
	msgDir = "msgs"
	// This is where we temporarily move the messages dir.
	purgeDir = "__msgs__"
	// used to scan blk file names.
	blkScan = "%d.blk"
	// used for compacted blocks that are staged.
	newScan = "%d.new"
	// used to scan index file names.
	indexScan = "%d.idx"
	// to look for orphans
	indexScanAll = "*.idx"
	// to look for orphans
	fssScanAll = "*.fss"
	// used to store our block encryption key.
	keyScan = "%d.key"
	// to look for orphans
	keyScanAll = "*.key"
	// This is where we keep state on consumers.
	consumerDir = "obs"
	// Index file for a consumer.
	consumerState = "o.dat"
	// The suffix that will be given to a new temporary block during compression.
	compressTmpSuffix = ".tmp"
	// This is where we keep state on templates.
	tmplsDir = "templates"
	// Maximum size of a write buffer we may consider for re-use.
	maxBufReuse = 2 * 1024 * 1024
	// default cache buffer expiration
	defaultCacheBufferExpiration = 5 * time.Second
	// default sync interval
	defaultSyncInterval = 60 * time.Second
	// default idle timeout to close FDs.
	closeFDsIdle = 30 * time.Second
	// coalesceMinimum
	coalesceMinimum = 16 * 1024
	// maxFlushWait is maximum we will wait to gather messages to flush.
	maxFlushWait = 8 * time.Millisecond

	// Metafiles for streams and consumers.
	JetStreamMetaFile    = "meta.inf"
	JetStreamMetaFileSum = "meta.sum"
	JetStreamMetaFileKey = "meta.key"

	// This is the full snapshotted state for the stream.
	streamStreamStateFile = "index.db"

	// AEK key sizes
	minMetaKeySize = 64
	minBlkKeySize  = 64

	// Default stream block size.
	defaultLargeBlockSize = 8 * 1024 * 1024 // 8MB
	// Default for workqueue or interest based.
	defaultMediumBlockSize = 4 * 1024 * 1024 // 4MB
	// For smaller reuse buffers. Usually being generated during contention on the lead write buffer.
	// E.g. mirrors/sources etc.
	defaultSmallBlockSize = 1 * 1024 * 1024 // 1MB
	// Maximum size for the encrypted head block.
	maximumEncryptedBlockSize = 2 * 1024 * 1024 // 2MB
	// Default for KV based
	defaultKVBlockSize = defaultMediumBlockSize
	// max block size for now.
	maxBlockSize = defaultLargeBlockSize
	// Compact minimum threshold.
	compactMinimum = 2 * 1024 * 1024 // 2MB
	// FileStoreMinBlkSize is minimum size we will do for a blk size.
	FileStoreMinBlkSize = 32 * 1000 // 32kib
	// FileStoreMaxBlkSize is maximum size we will do for a blk size.
	FileStoreMaxBlkSize = maxBlockSize
	// Check for bad record length value due to corrupt data.
	rlBadThresh = 32 * 1024 * 1024
	// Checksum size for hash for msg records.
	recordHashSize = 8
)

func newFileStore(fcfg FileStoreConfig, cfg StreamConfig) (*fileStore, error) {
	return newFileStoreWithCreated(fcfg, cfg, time.Now().UTC(), nil, nil)
}

func newFileStoreWithCreated(fcfg FileStoreConfig, cfg StreamConfig, created time.Time, prf, oldprf keyGen) (*fileStore, error) {
	if cfg.Name == _EMPTY_ {
		return nil, fmt.Errorf("name required")
	}
	if cfg.Storage != FileStorage {
		return nil, fmt.Errorf("fileStore requires file storage type in config")
	}
	// Default values.
	if fcfg.BlockSize == 0 {
		fcfg.BlockSize = dynBlkSize(cfg.Retention, cfg.MaxBytes, fcfg.Cipher)
	}
	if fcfg.BlockSize > maxBlockSize {
		return nil, fmt.Errorf("filestore max block size is %s", friendlyBytes(maxBlockSize))
	}
	if fcfg.CacheExpire == 0 {
		fcfg.CacheExpire = defaultCacheBufferExpiration
	}
	if fcfg.SyncInterval == 0 {
		fcfg.SyncInterval = defaultSyncInterval
	}

	// Check the directory
	if stat, err := os.Stat(fcfg.StoreDir); os.IsNotExist(err) {
		if err := os.MkdirAll(fcfg.StoreDir, defaultDirPerms); err != nil {
			return nil, fmt.Errorf("could not create storage directory - %v", err)
		}
	} else if stat == nil || !stat.IsDir() {
		return nil, fmt.Errorf("storage directory is not a directory")
	}
	tmpfile, err := os.CreateTemp(fcfg.StoreDir, "_test_")
	if err != nil {
		return nil, fmt.Errorf("storage directory is not writable")
	}

	tmpfile.Close()
	<-dios
	os.Remove(tmpfile.Name())
	dios <- struct{}{}

	fs := &fileStore{
		fcfg:   fcfg,
		psim:   make(map[string]*psi),
		bim:    make(map[uint32]*msgBlock),
		cfg:    FileStreamInfo{Created: created, StreamConfig: cfg},
		prf:    prf,
		oldprf: oldprf,
		qch:    make(chan struct{}),
		fch:    make(chan struct{}, 1),
		fsld:   make(chan struct{}),
	}

	// Set flush in place to AsyncFlush which by default is false.
	fs.fip = !fcfg.AsyncFlush

	// Check if this is a new setup.
	mdir := filepath.Join(fcfg.StoreDir, msgDir)
	odir := filepath.Join(fcfg.StoreDir, consumerDir)
	if err := os.MkdirAll(mdir, defaultDirPerms); err != nil {
		return nil, fmt.Errorf("could not create message storage directory - %v", err)
	}
	if err := os.MkdirAll(odir, defaultDirPerms); err != nil {
		return nil, fmt.Errorf("could not create consumer storage directory - %v", err)
	}

	// Create highway hash for message blocks. Use sha256 of directory as key.
	key := sha256.Sum256([]byte(cfg.Name))
	fs.hh, err = highwayhash.New64(key[:])
	if err != nil {
		return nil, fmt.Errorf("could not create hash: %v", err)
	}

	keyFile := filepath.Join(fs.fcfg.StoreDir, JetStreamMetaFileKey)
	// Make sure we do not have an encrypted store underneath of us but no main key.
	if fs.prf == nil {
		if _, err := os.Stat(keyFile); err == nil {
			return nil, errNoMainKey
		}
	}

	// Attempt to recover our state.
	err = fs.recoverFullState()
	if err != nil {
		// Hold onto state
		prior := fs.state
		// Reset anything that could have been set from above.
		fs.state = StreamState{}
		fs.psim = make(map[string]*psi)
		fs.bim = make(map[uint32]*msgBlock)
		fs.blks = nil
		fs.tombs = nil

		// Recover our message state the old way
		if err := fs.recoverMsgs(); err != nil {
			return nil, err
		}

		// Check if our prior remember a last past where we can see.
		if fs.ld != nil && prior.LastSeq > fs.state.LastSeq {
			fs.state.LastSeq, fs.state.LastTime = prior.LastSeq, prior.LastTime
			if _, err = fs.newMsgBlockForWrite(); err != nil {
				return nil, err
			}
		}
		// Since we recovered here, make sure to kick ourselves to write out our stream state.
		fs.dirty++
		defer fs.kickFlushStateLoop()
		// Also make sure we get rid of old idx and fss files on return.
		defer func() {
			os.RemoveAll(filepath.Join(fs.fcfg.StoreDir, msgDir, indexScanAll))
			os.RemoveAll(filepath.Join(fs.fcfg.StoreDir, msgDir, fssScanAll))
		}()
	}

	// Check if we have any left over tombstones to process.
	if len(fs.tombs) > 0 {
		fs.mu.Lock()
		for _, seq := range fs.tombs {
			fs.removeMsg(seq, false, false, false)
		}
		// Not needed after this phase.
		fs.tombs = nil
		fs.mu.Unlock()
	}

	// Limits checks and enforcement.
	fs.enforceMsgLimit()
	fs.enforceBytesLimit()

	// Do age checks too, make sure to call in place.
	if fs.cfg.MaxAge != 0 {
		fs.expireMsgsOnRecover()
		fs.startAgeChk()
	}

	// If we have max msgs per subject make sure the is also enforced.
	if fs.cfg.MaxMsgsPer > 0 {
		fs.enforceMsgPerSubjectLimit()
	}

	// If the stream has an initial sequence number then make sure we
	// have purged up until that point. We will do this only if the
	// recovered first sequence number is before our configured first
	// sequence. Need to do this locked as by now the age check timer
	// has started.
	var st StreamState
	fs.mu.RLock()
	fs.FastState(&st)
	fs.mu.RUnlock()
	if cfg.FirstSeq > 0 && st.FirstSeq <= cfg.FirstSeq {
		if _, err := fs.purge(cfg.FirstSeq); err != nil {
			return nil, err
		}
	}

	// Write our meta data if it does not exist or is zero'd out.
	meta := filepath.Join(fcfg.StoreDir, JetStreamMetaFile)
	fi, err := os.Stat(meta)
	if err != nil && os.IsNotExist(err) || fi != nil && fi.Size() == 0 {
		if err := fs.writeStreamMeta(); err != nil {
			return nil, err
		}
	}

	// If we expect to be encrypted check that what we are restoring is not plaintext.
	// This can happen on snapshot restores or conversions.
	if fs.prf != nil {
		if _, err := os.Stat(keyFile); err != nil && os.IsNotExist(err) {
			if err := fs.writeStreamMeta(); err != nil {
				return nil, err
			}
		}
	}

	fs.syncTmr = time.AfterFunc(fs.fcfg.SyncInterval, fs.syncBlocks)

	// Spin up the go routine that will write out or full state stream index.
	go fs.flushStreamStateLoop(fs.fch, fs.qch, fs.fsld)

	return fs, nil
}

func (fs *fileStore) registerServer(s *Server) {
	fs.mu.Lock()
	defer fs.mu.Unlock()
	fs.srv = s
}

// Lock all existing message blocks.
// Lock held on entry.
func (fs *fileStore) lockAllMsgBlocks() {
	for _, mb := range fs.blks {
		mb.mu.Lock()
	}
}

// Unlock all existing message blocks.
// Lock held on entry.
func (fs *fileStore) unlockAllMsgBlocks() {
	for _, mb := range fs.blks {
		mb.mu.Unlock()
	}
}

func (fs *fileStore) UpdateConfig(cfg *StreamConfig) error {
	if fs.isClosed() {
		return ErrStoreClosed
	}
	if cfg.Name == _EMPTY_ {
		return fmt.Errorf("name required")
	}
	if cfg.Storage != FileStorage {
		return fmt.Errorf("fileStore requires file storage type in config")
	}

	fs.mu.Lock()
	new_cfg := FileStreamInfo{Created: fs.cfg.Created, StreamConfig: *cfg}
	old_cfg := fs.cfg
	// Messages block reference fs.cfg.Subjects (in subjString) under the
	// mb's lock, not fs' lock. So do the switch here under all existing
	// message blocks' lock in order to silence the DATA RACE detector.
	fs.lockAllMsgBlocks()
	fs.cfg = new_cfg
	fs.unlockAllMsgBlocks()
	if err := fs.writeStreamMeta(); err != nil {
		fs.lockAllMsgBlocks()
		fs.cfg = old_cfg
		fs.unlockAllMsgBlocks()
		fs.mu.Unlock()
		return err
	}

	// Limits checks and enforcement.
	fs.enforceMsgLimit()
	fs.enforceBytesLimit()

	// Do age timers.
	if fs.ageChk == nil && fs.cfg.MaxAge != 0 {
		fs.startAgeChk()
	}
	if fs.ageChk != nil && fs.cfg.MaxAge == 0 {
		fs.ageChk.Stop()
		fs.ageChk = nil
	}

	if fs.cfg.MaxMsgsPer > 0 && fs.cfg.MaxMsgsPer < old_cfg.MaxMsgsPer {
		fs.enforceMsgPerSubjectLimit()
	}
	fs.mu.Unlock()

	if cfg.MaxAge != 0 {
		fs.expireMsgs()
	}
	return nil
}

func dynBlkSize(retention RetentionPolicy, maxBytes int64, cipher StoreCipher) uint64 {
	if maxBytes > 0 {
		blkSize := (maxBytes / 4) + 1 // (25% overhead)
		// Round up to nearest 100
		if m := blkSize % 100; m != 0 {
			blkSize += 100 - m
		}
		if blkSize <= FileStoreMinBlkSize {
			blkSize = FileStoreMinBlkSize
		} else if blkSize >= FileStoreMaxBlkSize {
			blkSize = FileStoreMaxBlkSize
		} else {
			blkSize = defaultMediumBlockSize
		}
		if cipher != NoCipher && blkSize > maximumEncryptedBlockSize {
			// Notes on this below.
			blkSize = maximumEncryptedBlockSize
		}
		return uint64(blkSize)
	}

	switch {
	case cipher != NoCipher:
		// In the case of encrypted stores, large blocks can result in worsened perf
		// since many writes on disk involve re-encrypting the entire block. For now,
		// we will enforce a cap on the block size when encryption is enabled to avoid
		// this.
		return maximumEncryptedBlockSize
	case retention == LimitsPolicy:
		// TODO(dlc) - Make the blocksize relative to this if set.
		return defaultLargeBlockSize
	default:
		// TODO(dlc) - Make the blocksize relative to this if set.
		return defaultMediumBlockSize
	}
}

func genEncryptionKey(sc StoreCipher, seed []byte) (ek cipher.AEAD, err error) {
	if sc == ChaCha {
		ek, err = chacha20poly1305.NewX(seed)
	} else if sc == AES {
		block, e := aes.NewCipher(seed)
		if e != nil {
			return nil, err
		}
		ek, err = cipher.NewGCMWithNonceSize(block, block.BlockSize())
	} else {
		err = errUnknownCipher
	}
	return ek, err
}

// Generate an asset encryption key from the context and server PRF.
func (fs *fileStore) genEncryptionKeys(context string) (aek cipher.AEAD, bek cipher.Stream, seed, encrypted []byte, err error) {
	if fs.prf == nil {
		return nil, nil, nil, nil, errNoEncryption
	}
	// Generate key encryption key.
	rb, err := fs.prf([]byte(context))
	if err != nil {
		return nil, nil, nil, nil, err
	}

	sc := fs.fcfg.Cipher

	kek, err := genEncryptionKey(sc, rb)
	if err != nil {
		return nil, nil, nil, nil, err
	}
	// Generate random asset encryption key seed.

	const seedSize = 32
	seed = make([]byte, seedSize)
	if n, err := rand.Read(seed); err != nil || n != seedSize {
		return nil, nil, nil, nil, err
	}

	aek, err = genEncryptionKey(sc, seed)
	if err != nil {
		return nil, nil, nil, nil, err
	}

	// Generate our nonce. Use same buffer to hold encrypted seed.
	nonce := make([]byte, kek.NonceSize(), kek.NonceSize()+len(seed)+kek.Overhead())
	rand.Read(nonce)

	bek, err = genBlockEncryptionKey(sc, seed[:], nonce)
	if err != nil {
		return nil, nil, nil, nil, err
	}

	return aek, bek, seed, kek.Seal(nonce, nonce, seed, nil), nil
}

// Will generate the block encryption key.
func genBlockEncryptionKey(sc StoreCipher, seed, nonce []byte) (cipher.Stream, error) {
	if sc == ChaCha {
		return chacha20.NewUnauthenticatedCipher(seed, nonce)
	} else if sc == AES {
		block, err := aes.NewCipher(seed)
		if err != nil {
			return nil, err
		}
		return cipher.NewCTR(block, nonce), nil
	}
	return nil, errUnknownCipher
}

// Lock should be held.
func (fs *fileStore) recoverAEK() error {
	if fs.prf != nil && fs.aek == nil {
		ekey, err := os.ReadFile(filepath.Join(fs.fcfg.StoreDir, JetStreamMetaFileKey))
		if err != nil {
			return err
		}
		rb, err := fs.prf([]byte(fs.cfg.Name))
		if err != nil {
			return err
		}
		kek, err := genEncryptionKey(fs.fcfg.Cipher, rb)
		if err != nil {
			return err
		}
		ns := kek.NonceSize()
		seed, err := kek.Open(nil, ekey[:ns], ekey[ns:], nil)
		if err != nil {
			return err
		}
		aek, err := genEncryptionKey(fs.fcfg.Cipher, seed)
		if err != nil {
			return err
		}
		fs.aek = aek
	}
	return nil
}

// Lock should be held.
func (fs *fileStore) setupAEK() error {
	if fs.prf != nil && fs.aek == nil {
		key, _, _, encrypted, err := fs.genEncryptionKeys(fs.cfg.Name)
		if err != nil {
			return err
		}
		keyFile := filepath.Join(fs.fcfg.StoreDir, JetStreamMetaFileKey)
		if _, err := os.Stat(keyFile); err != nil && !os.IsNotExist(err) {
			return err
		}
		if err := os.WriteFile(keyFile, encrypted, defaultFilePerms); err != nil {
			return err
		}
		// Set our aek.
		fs.aek = key
	}
	return nil
}

// Write out meta and the checksum.
// Lock should be held.
func (fs *fileStore) writeStreamMeta() error {
	if err := fs.setupAEK(); err != nil {
		return err
	}

	meta := filepath.Join(fs.fcfg.StoreDir, JetStreamMetaFile)
	if _, err := os.Stat(meta); err != nil && !os.IsNotExist(err) {
		return err
	}
	b, err := json.Marshal(fs.cfg)
	if err != nil {
		return err
	}
	// Encrypt if needed.
	if fs.aek != nil {
		nonce := make([]byte, fs.aek.NonceSize(), fs.aek.NonceSize()+len(b)+fs.aek.Overhead())
		rand.Read(nonce)
		b = fs.aek.Seal(nonce, nonce, b, nil)
	}

	if err := os.WriteFile(meta, b, defaultFilePerms); err != nil {
		return err
	}
	fs.hh.Reset()
	fs.hh.Write(b)
	checksum := hex.EncodeToString(fs.hh.Sum(nil))
	sum := filepath.Join(fs.fcfg.StoreDir, JetStreamMetaFileSum)
	if err := os.WriteFile(sum, []byte(checksum), defaultFilePerms); err != nil {
		return err
	}
	return nil
}

// Pools to recycle the blocks to help with memory pressure.
var blkPoolBig sync.Pool    // 16MB
var blkPoolMedium sync.Pool // 8MB
var blkPoolSmall sync.Pool  // 2MB

// Get a new msg block based on sz estimate.
func getMsgBlockBuf(sz int) (buf []byte) {
	var pb interface{}
	if sz <= defaultSmallBlockSize {
		pb = blkPoolSmall.Get()
	} else if sz <= defaultMediumBlockSize {
		pb = blkPoolMedium.Get()
	} else {
		pb = blkPoolBig.Get()
	}
	if pb != nil {
		buf = *(pb.(*[]byte))
	} else {
		// Here we need to make a new blk.
		// If small leave as is..
		if sz > defaultSmallBlockSize && sz <= defaultMediumBlockSize {
			sz = defaultMediumBlockSize
		} else if sz > defaultMediumBlockSize {
			sz = defaultLargeBlockSize
		}
		buf = make([]byte, sz)
	}
	return buf[:0]
}

// Recycle the msg block.
func recycleMsgBlockBuf(buf []byte) {
	if buf == nil || cap(buf) < defaultSmallBlockSize {
		return
	}
	// Make sure to reset before placing back into pool.
	buf = buf[:0]

	// We need to make sure the load code gets a block that can fit the maximum for a size block.
	// E.g. 8, 16 etc. otherwise we thrash and actually make things worse by pulling it out, and putting
	// it right back in and making a new []byte.
	// From above we know its already >= defaultSmallBlockSize
	if sz := cap(buf); sz < defaultMediumBlockSize {
		blkPoolSmall.Put(&buf)
	} else if sz < defaultLargeBlockSize {
		blkPoolMedium.Put(&buf)
	} else {
		blkPoolBig.Put(&buf)
	}
}

const (
	msgHdrSize     = 22
	checksumSize   = 8
	emptyRecordLen = msgHdrSize + checksumSize
)

// Lock should be held.
func (fs *fileStore) noTrackSubjects() bool {
	return !(len(fs.psim) > 0 || len(fs.cfg.Subjects) > 0 || fs.cfg.Mirror != nil || len(fs.cfg.Sources) > 0)
}

// Will init the basics for a message block.
func (fs *fileStore) initMsgBlock(index uint32) *msgBlock {
	mb := &msgBlock{fs: fs, index: index, cexp: fs.fcfg.CacheExpire, noTrack: fs.noTrackSubjects()}

	mdir := filepath.Join(fs.fcfg.StoreDir, msgDir)
	mb.mfn = filepath.Join(mdir, fmt.Sprintf(blkScan, index))

	if mb.hh == nil {
		key := sha256.Sum256(fs.hashKeyForBlock(index))
		mb.hh, _ = highwayhash.New64(key[:])
	}
	return mb
}

// Lock for fs should be held.
func (fs *fileStore) loadEncryptionForMsgBlock(mb *msgBlock) error {
	if fs.prf == nil {
		return nil
	}

	var createdKeys bool
	mdir := filepath.Join(fs.fcfg.StoreDir, msgDir)
	ekey, err := os.ReadFile(filepath.Join(mdir, fmt.Sprintf(keyScan, mb.index)))
	if err != nil {
		// We do not seem to have keys even though we should. Could be a plaintext conversion.
		// Create the keys and we will double check below.
		if err := fs.genEncryptionKeysForBlock(mb); err != nil {
			return err
		}
		createdKeys = true
	} else {
		if len(ekey) < minBlkKeySize {
			return errBadKeySize
		}
		// Recover key encryption key.
		rb, err := fs.prf([]byte(fmt.Sprintf("%s:%d", fs.cfg.Name, mb.index)))
		if err != nil {
			return err
		}

		sc := fs.fcfg.Cipher
		kek, err := genEncryptionKey(sc, rb)
		if err != nil {
			return err
		}
		ns := kek.NonceSize()
		seed, err := kek.Open(nil, ekey[:ns], ekey[ns:], nil)
		if err != nil {
			// We may be here on a cipher conversion, so attempt to convert.
			if err = mb.convertCipher(); err != nil {
				return err
			}
		} else {
			mb.seed, mb.nonce = seed, ekey[:ns]
		}
		mb.aek, err = genEncryptionKey(sc, mb.seed)
		if err != nil {
			return err
		}
		if mb.bek, err = genBlockEncryptionKey(sc, mb.seed, mb.nonce); err != nil {
			return err
		}
	}

	// If we created keys here, let's check the data and if it is plaintext convert here.
	if createdKeys {
		if err := mb.convertToEncrypted(); err != nil {
			return err
		}
	}

	return nil
}

// Load a last checksum if needed from the block file.
// Lock should be held.
func (mb *msgBlock) ensureLastChecksumLoaded() {
	var empty [8]byte
	if mb.lchk != empty {
		return
	}
	copy(mb.lchk[0:], mb.lastChecksum())
}

// Lock held on entry
func (fs *fileStore) recoverMsgBlock(index uint32) (*msgBlock, error) {
	mb := fs.initMsgBlock(index)
	fs.loadEncryptionForMsgBlock(mb)

	// Open up the message file, but we will try to recover from the index file.
	// We will check that the last checksums match.
	file, err := os.Open(mb.mfn)
	if err != nil {
		return nil, err
	}
	defer file.Close()

	if fi, err := file.Stat(); fi != nil {
		mb.rbytes = uint64(fi.Size())
	} else {
		return nil, err
	}
	// Grab last checksum from main block file.
	var lchk [8]byte
	if mb.rbytes >= checksumSize {
		if mb.bek != nil {
			if buf, _ := mb.loadBlock(nil); len(buf) >= checksumSize {
				mb.bek.XORKeyStream(buf, buf)
				copy(lchk[0:], buf[len(buf)-checksumSize:])
			}
		} else {
			file.ReadAt(lchk[:], int64(mb.rbytes)-checksumSize)
		}
	}

	file.Close()

	// Read our index file. Use this as source of truth if possible.
	if err := mb.readIndexInfo(); err == nil {
		// Quick sanity check here.
		// Note this only checks that the message blk file is not newer then this file, or is empty and we expect empty.
		if (mb.rbytes == 0 && mb.msgs == 0) || bytes.Equal(lchk[:], mb.lchk[:]) {
			if mb.msgs > 0 && !mb.noTrack && fs.psim != nil {
				fs.populateGlobalPerSubjectInfo(mb)
				// Try to dump any state we needed on recovery.
				mb.tryForceExpireCacheLocked()
			}
			fs.addMsgBlock(mb)
			return mb, nil
		}
	}

	// If we get data loss rebuilding the message block state record that with the fs itself.
	ld, tombs, _ := mb.rebuildState()
	if ld != nil {
		fs.addLostData(ld)
	}
	// Collect all tombstones.
	if len(tombs) > 0 {
		fs.tombs = append(fs.tombs, tombs...)
	}

	if mb.msgs > 0 && !mb.noTrack && fs.psim != nil {
		fs.populateGlobalPerSubjectInfo(mb)
		// Try to dump any state we needed on recovery.
		mb.tryForceExpireCacheLocked()
	}

	mb.closeFDs()
	fs.addMsgBlock(mb)

	return mb, nil
}

func (fs *fileStore) lostData() *LostStreamData {
	fs.mu.RLock()
	defer fs.mu.RUnlock()
	if fs.ld == nil {
		return nil
	}
	nld := *fs.ld
	return &nld
}

// Lock should be held.
func (fs *fileStore) addLostData(ld *LostStreamData) {
	if ld == nil {
		return
	}
	if fs.ld != nil {
		fs.ld.Msgs = append(fs.ld.Msgs, ld.Msgs...)
		msgs := fs.ld.Msgs
		sort.Slice(msgs, func(i, j int) bool { return msgs[i] < msgs[j] })
		fs.ld.Bytes += ld.Bytes
	} else {
		fs.ld = ld
	}
}

func (fs *fileStore) rebuildState(ld *LostStreamData) {
	fs.mu.Lock()
	defer fs.mu.Unlock()
	fs.rebuildStateLocked(ld)
}

// Lock should be held.
func (fs *fileStore) rebuildStateLocked(ld *LostStreamData) {
	fs.addLostData(ld)

	fs.state.Msgs, fs.state.Bytes = 0, 0
	fs.state.FirstSeq, fs.state.LastSeq = 0, 0

	for _, mb := range fs.blks {
		mb.mu.RLock()
		fs.state.Msgs += mb.msgs
		fs.state.Bytes += mb.bytes
		if fs.state.FirstSeq == 0 || mb.first.seq < fs.state.FirstSeq {
			fs.state.FirstSeq = mb.first.seq
			fs.state.FirstTime = time.Unix(0, mb.first.ts).UTC()
		}
		fs.state.LastSeq = mb.last.seq
		fs.state.LastTime = time.Unix(0, mb.last.ts).UTC()
		mb.mu.RUnlock()
	}
}

// Attempt to convert the cipher used for this message block.
func (mb *msgBlock) convertCipher() error {
	fs := mb.fs
	sc := fs.fcfg.Cipher

	var osc StoreCipher
	switch sc {
	case ChaCha:
		osc = AES
	case AES:
		osc = ChaCha
	}

	mdir := filepath.Join(fs.fcfg.StoreDir, msgDir)
	ekey, err := os.ReadFile(filepath.Join(mdir, fmt.Sprintf(keyScan, mb.index)))
	if err != nil {
		return err
	}
	if len(ekey) < minBlkKeySize {
		return errBadKeySize
	}
	type prfWithCipher struct {
		keyGen
		StoreCipher
	}
	var prfs []prfWithCipher
	if fs.prf != nil {
		prfs = append(prfs, prfWithCipher{fs.prf, sc})
		prfs = append(prfs, prfWithCipher{fs.prf, osc})
	}
	if fs.oldprf != nil {
		prfs = append(prfs, prfWithCipher{fs.oldprf, sc})
		prfs = append(prfs, prfWithCipher{fs.oldprf, osc})
	}

	for _, prf := range prfs {
		// Recover key encryption key.
		rb, err := prf.keyGen([]byte(fmt.Sprintf("%s:%d", fs.cfg.Name, mb.index)))
		if err != nil {
			continue
		}
		kek, err := genEncryptionKey(prf.StoreCipher, rb)
		if err != nil {
			continue
		}
		ns := kek.NonceSize()
		seed, err := kek.Open(nil, ekey[:ns], ekey[ns:], nil)
		if err != nil {
			continue
		}
		nonce := ekey[:ns]
		bek, err := genBlockEncryptionKey(prf.StoreCipher, seed, nonce)
		if err != nil {
			return err
		}

		buf, _ := mb.loadBlock(nil)
		bek.XORKeyStream(buf, buf)
		// Make sure we can parse with old cipher and key file.
		if err = mb.indexCacheBuf(buf); err != nil {
			return err
		}
		// Reset the cache since we just read everything in.
		mb.cache = nil

		// Generate new keys. If we error for some reason then we will put
		// the old keyfile back.
		if err := fs.genEncryptionKeysForBlock(mb); err != nil {
			keyFile := filepath.Join(mdir, fmt.Sprintf(keyScan, mb.index))
			os.WriteFile(keyFile, ekey, defaultFilePerms)
			return err
		}
		mb.bek.XORKeyStream(buf, buf)
		if err := os.WriteFile(mb.mfn, buf, defaultFilePerms); err != nil {
			return err
		}
		return nil
	}
	return fmt.Errorf("unable to recover keys")
}

// Convert a plaintext block to encrypted.
func (mb *msgBlock) convertToEncrypted() error {
	if mb.bek == nil {
		return nil
	}
	buf, err := mb.loadBlock(nil)
	if err != nil {
		return err
	}
	if err := mb.indexCacheBuf(buf); err != nil {
		// This likely indicates this was already encrypted or corrupt.
		mb.cache = nil
		return err
	}
	// Undo cache from above for later.
	mb.cache = nil
	mb.bek.XORKeyStream(buf, buf)
	if err := os.WriteFile(mb.mfn, buf, defaultFilePerms); err != nil {
		return err
	}
	return nil
}

// Rebuild the state of the blk based on what we have on disk in the N.blk file.
// We will return any lost data, and we will return any delete tombstones we encountered.
func (mb *msgBlock) rebuildState() (*LostStreamData, []uint64, error) {
	mb.mu.Lock()
	defer mb.mu.Unlock()
	return mb.rebuildStateLocked()
}

// Rebuild the state of the blk based on what we have on disk in the N.blk file.
// Lock should be held.
func (mb *msgBlock) rebuildStateLocked() (*LostStreamData, []uint64, error) {
	startLastSeq := mb.last.seq

	// Remove the .fss file and clear any cache we have set.
	mb.clearCacheAndOffset()

	buf, err := mb.loadBlock(nil)
	if err != nil || len(buf) == 0 {
		var ld *LostStreamData
		// No data to rebuild from here.
		if mb.msgs > 0 {
			// We need to declare lost data here.
			ld = &LostStreamData{Msgs: make([]uint64, 0, mb.msgs), Bytes: mb.bytes}
			for seq := mb.first.seq; seq <= mb.last.seq; seq++ {
				if !mb.dmap.Exists(seq) {
					ld.Msgs = append(ld.Msgs, seq)
				}
			}
			// Clear invalid state. We will let this blk be added in here.
			mb.msgs, mb.bytes, mb.rbytes, mb.fss = 0, 0, 0, nil
			mb.dmap.Empty()
			mb.first.seq = mb.last.seq + 1
		}
		return ld, nil, err
	}

	// Clear state we need to rebuild.
	mb.msgs, mb.bytes, mb.rbytes, mb.fss = 0, 0, 0, nil
	mb.last.seq, mb.last.ts = 0, 0
	firstNeedsSet := true

	// Check if we need to decrypt.
	if mb.bek != nil && len(buf) > 0 {
		// Recreate to reset counter.
		mb.bek, err = genBlockEncryptionKey(mb.fs.fcfg.Cipher, mb.seed, mb.nonce)
		if err != nil {
			return nil, nil, err
		}
		mb.bek.XORKeyStream(buf, buf)
	}

	// Check for compression.
	if buf, err = mb.decompressIfNeeded(buf); err != nil {
		return nil, nil, err
	}

	mb.rbytes = uint64(len(buf))

	addToDmap := func(seq uint64) {
		if seq == 0 {
			return
		}
		mb.dmap.Insert(seq)
	}

	var le = binary.LittleEndian

	truncate := func(index uint32) {
		var fd *os.File
		if mb.mfd != nil {
			fd = mb.mfd
		} else {
			fd, err = os.OpenFile(mb.mfn, os.O_RDWR, defaultFilePerms)
			if err != nil {
				defer fd.Close()
			}
		}
		if fd == nil {
			return
		}
		if err := fd.Truncate(int64(index)); err == nil {
			// Update our checksum.
			if index >= 8 {
				var lchk [8]byte
				fd.ReadAt(lchk[:], int64(index-8))
				copy(mb.lchk[0:], lchk[:])
			}
			fd.Sync()
		}
	}

	gatherLost := func(lb uint32) *LostStreamData {
		var ld LostStreamData
		for seq := mb.last.seq + 1; seq <= startLastSeq; seq++ {
			ld.Msgs = append(ld.Msgs, seq)
		}
		ld.Bytes = uint64(lb)
		return &ld
	}

	// For tombstones that we find and collect.
	var (
		tombstones      []uint64
		minTombstoneSeq uint64
		minTombstoneTs  int64
	)

	for index, lbuf := uint32(0), uint32(len(buf)); index < lbuf; {
		if index+msgHdrSize > lbuf {
			truncate(index)
			return gatherLost(lbuf - index), tombstones, nil
		}

		hdr := buf[index : index+msgHdrSize]
		rl, slen := le.Uint32(hdr[0:]), le.Uint16(hdr[20:])

		hasHeaders := rl&hbit != 0
		// Clear any headers bit that could be set.
		rl &^= hbit
		dlen := int(rl) - msgHdrSize
		// Do some quick sanity checks here.
		if dlen < 0 || int(slen) > (dlen-recordHashSize) || dlen > int(rl) || index+rl > lbuf || rl > rlBadThresh {
			truncate(index)
			return gatherLost(lbuf - index), tombstones, errBadMsg
		}

		seq := le.Uint64(hdr[4:])
		ts := int64(le.Uint64(hdr[12:]))

		// Check if this is a delete tombstone.
		if seq&tbit != 0 {
<<<<<<< HEAD
			seq = seq &^ tbit
			// Need to process this here and make sure we have accounted for this properly.
			tombstones = append(tombstones, seq)
			index += rl
			if minTombstoneSeq == 0 || seq < minTombstoneSeq {
				minTombstoneSeq, minTombstoneTs = seq, ts
			}
=======
			index += rl
>>>>>>> 887a4ae6
			continue
		}

		// This is an old erased message, or a new one that we can track.
		if seq == 0 || seq&ebit != 0 || seq < mb.first.seq {
			seq = seq &^ ebit
			if seq >= mb.first.seq {
				// Only add to dmap if past recorded first seq and non-zero.
				if seq != 0 {
					addToDmap(seq)
				}
				mb.last.seq = seq
				mb.last.ts = ts
				if mb.msgs == 0 {
					mb.first.seq, mb.first.ts = seq+1, 0
				}
			}
			index += rl
			continue
		}

		// This is for when we have index info that adjusts for deleted messages
		// at the head. So the first.seq will be already set here. If this is larger
		// replace what we have with this seq.
		if firstNeedsSet && seq >= mb.first.seq {
			firstNeedsSet, mb.first.seq, mb.first.ts = false, seq, ts
		}

		// Always set last.
		mb.last.seq = seq
		mb.last.ts = ts

		if !mb.dmap.Exists(seq) {
			data := buf[index+msgHdrSize : index+rl]
			if hh := mb.hh; hh != nil {
				hh.Reset()
				hh.Write(hdr[4:20])
				hh.Write(data[:slen])
				if hasHeaders {
					hh.Write(data[slen+4 : dlen-recordHashSize])
				} else {
					hh.Write(data[slen : dlen-recordHashSize])
				}
				checksum := hh.Sum(nil)
				if !bytes.Equal(checksum, data[len(data)-recordHashSize:]) {
					truncate(index)
					return gatherLost(lbuf - index), tombstones, errBadMsg
				}
				copy(mb.lchk[0:], checksum)
			}

			if firstNeedsSet {
				firstNeedsSet, mb.first.seq, mb.first.ts = false, seq, ts
			}

			mb.msgs++
			mb.bytes += uint64(rl)

			// Rebuild per subject info if needed.
			if slen > 0 {
				if mb.fss == nil {
					mb.fss = make(map[string]*SimpleState)
				}
				// For the lookup, we cast the byte slice and there won't be any copy
				if ss := mb.fss[string(data[:slen])]; ss != nil {
					ss.Msgs++
					ss.Last = seq
				} else {
					// This will either use a subject from the config, or make a copy
					// so we don't reference the underlying buffer.
					subj := mb.subjString(data[:slen])
					mb.fss[subj] = &SimpleState{Msgs: 1, First: seq, Last: seq}
				}
			}
		}
		// Advance to next record.
		index += rl
	}

	// For empty msg blocks make sure we recover last seq correctly based off of first.
	// Or if we seem to have no messages but had a tombstone, which we use to remember
	// sequences and timestamps now, use that to properly setup the first and last.
	if mb.msgs == 0 {
		if mb.first.seq > 0 {
			mb.last.seq = mb.first.seq - 1
		} else if mb.first.seq == 0 && minTombstoneSeq > 0 {
			mb.first.seq, mb.first.ts = minTombstoneSeq+1, 0
			if mb.last.seq == 0 {
				mb.last.seq, mb.last.ts = minTombstoneSeq, minTombstoneTs
			}
		}
	}

	return nil, tombstones, nil
}

// Used when we scan the msg blocks.
type blockFiles struct {
	blksSeen map[uint32]struct{}
	maxIndex uint32
}

// This will grab all the block files.
func (fs *fileStore) grabMsgBlockFiles(ch chan *blockFiles) {
	f, err := os.Open(filepath.Join(fs.fcfg.StoreDir, msgDir))
	if err != nil {
		ch <- nil
		return
	}
	defer f.Close()

	dirs, err := f.ReadDir(-1)
	if err != nil {
		ch <- nil
		return
	}

	result := &blockFiles{blksSeen: make(map[uint32]struct{})}

	for _, fi := range dirs {
		var index uint32
		if n, err := fmt.Sscanf(fi.Name(), blkScan, &index); err == nil && n == 1 {
			result.blksSeen[index] = struct{}{}
			if index > result.maxIndex {
				result.maxIndex = index
			}
		}
	}
	ch <- result
}

// recoverFullState will attempt to receover our last full state and re-process any state changes
// that happened afterwards.
func (fs *fileStore) recoverFullState() (rerr error) {
	// Grab all the msgBlock files in parallel in case there are many.
	rch := make(chan *blockFiles, 1)
	go fs.grabMsgBlockFiles(rch)

	fs.mu.Lock()
	defer fs.mu.Unlock()

	// Check for any left over purged messages.
	<-dios
	pdir := filepath.Join(fs.fcfg.StoreDir, purgeDir)
	if _, err := os.Stat(pdir); err == nil {
		os.RemoveAll(pdir)
	}
	// Grab our stream state file and load it in.
	fn := filepath.Join(fs.fcfg.StoreDir, msgDir, streamStreamStateFile)
	buf, err := os.ReadFile(fn)
	dios <- struct{}{}

	if err != nil {
		return err
	}

	const minLen = 32
	if len(buf) < minLen {
		os.Remove(fn)
		return errCorruptState
	}

	// The highwayhash will be on the end. Check that it still matches.
	h := buf[len(buf)-highwayhash.Size64:]
	buf = buf[:len(buf)-highwayhash.Size64]
	fs.hh.Reset()
	fs.hh.Write(buf)
	if !bytes.Equal(h, fs.hh.Sum(nil)) {
		os.Remove(fn)
		return errCorruptState
	}

	// Decrypt if needed.
	if fs.prf != nil {
		// We can be setup for encryption but if this is a snapshot restore we will be missing the keyfile
		// since snapshots strip encryption.
		if err := fs.recoverAEK(); err == nil {
			ns := fs.aek.NonceSize()
			buf, err = fs.aek.Open(nil, buf[:ns], buf[ns:], nil)
			if err != nil {
				return err
			}
		}
	}

	if buf[0] != fullStateMagic || buf[1] != fullStateVersion {
		os.Remove(fn)
		return errCorruptState
	}

	bi := hdrLen

	readU64 := func() uint64 {
		if bi < 0 {
			return 0
		}
		v, n := binary.Uvarint(buf[bi:])
		if n <= 0 {
			bi = -1
			return 0
		}
		bi += n
		return v
	}
	readI64 := func() int64 {
		if bi < 0 {
			return 0
		}
		v, n := binary.Varint(buf[bi:])
		if n <= 0 {
			bi = -1
			return -1
		}
		bi += n
		return v
	}

	setTime := func(t *time.Time, ts int64) {
		if ts == 0 {
			*t = time.Time{}
		} else {
			*t = time.Unix(0, ts).UTC()
		}
	}

	var state StreamState
	state.Msgs = readU64()
	state.Bytes = readU64()
	state.FirstSeq = readU64()
	baseTime := readI64()
	setTime(&state.FirstTime, baseTime)
	state.LastSeq = readU64()
	setTime(&state.LastTime, readI64())

	// Check for per subject info.
	if numSubjects := int(readU64()); numSubjects > 0 {
		fs.psim = make(map[string]*psi, numSubjects)
		for i := 0; i < numSubjects; i++ {
			if lsubj := int(readU64()); lsubj > 0 {
				if bi+lsubj > len(buf) {
					os.Remove(fn)
					return errCorruptState
				}
				subj := fs.subjString(buf[bi : bi+lsubj])
				bi += lsubj
				psi := &psi{total: readU64(), fblk: uint32(readU64())}
				if psi.total > 1 {
					psi.lblk = uint32(readU64())
				} else {
					psi.lblk = psi.fblk
				}
				fs.psim[subj] = psi
			}
		}
	}

	if numBlocks := readU64(); numBlocks > 0 {
		fs.blks = make([]*msgBlock, 0, numBlocks)
		for i := 0; i < int(numBlocks); i++ {
			index, nbytes, fseq, fts, lseq, lts, numDeleted := uint32(readU64()), readU64(), readU64(), readI64(), readU64(), readI64(), readU64()
			if bi < 0 {
				break
			}
			mb := fs.initMsgBlock(index)
			mb.first.seq, mb.last.seq, mb.msgs, mb.bytes = fseq, lseq, lseq-fseq+1, nbytes
			mb.first.ts, mb.last.ts = fts+baseTime, lts+baseTime
			if numDeleted > 0 {
				dmap, n, err := avl.Decode(buf[bi:])
				if err != nil {
					os.Remove(fn)
					return errCorruptState
				}
				mb.dmap = *dmap
				mb.msgs -= numDeleted
				bi += n
			}
			fs.addMsgBlock(mb)
		}
	}

	// Pull in last block index for the block that had last checksum when we wrote the full state.
	blkIndex := uint32(readU64())
	var lchk [8]byte
	if bi+len(lchk) > len(buf) {
		bi = -1
	} else {
		copy(lchk[0:], buf[bi:bi+len(lchk)])
	}

	// Check if we had any errors.
	if bi < 0 {
		os.Remove(fn)
		return errCorruptState
	}

	// Grab the max blk index we see from scanning the directory. The full snapshot has the index that was lmb when
	// we created it, so with that and max we know blocks to process. We do this in parallel in casee lots of blks.
	blkFiles := <-rch

	defer func() {
		// Make sure we saw all of our blk files.
		for _, mb := range fs.blks {
			if _, ok := blkFiles.blksSeen[mb.index]; !ok {
				if ld, _, _ := mb.rebuildState(); ld != nil {
					// If we have lost data make sure we track here.
					fs.addLostData(ld)
					rerr = errCorruptState
				}
			}
		}
	}()

	// Move into place our state, msgBlks and subject info.
	fs.state = state

	// If our saved state is past what we see on disk, fallback and rebuild.
	if blkFiles != nil && blkFiles.maxIndex < blkIndex {
		return errPriorState
	}

	// First let's check the happy path, open the blk file that was the lmb when we created the full state.
	// See if we have the last block available.
	var matched bool
	var mb *msgBlock
	if mb = fs.bim[blkIndex]; mb != nil {
		matched = bytes.Equal(mb.lastChecksum(), lchk[:])
		if matched && blkIndex == blkFiles.maxIndex {
			return nil
		}
		// Remove the last message block since we will re-process below.
		fs.removeMsgBlockFromList(mb)
	}

	// If we are here we did not match the happy path.
	// We need to go through and find our checksum. This should be in blkIndex, but might not be.
	start, stop := blkIndex, blkFiles.maxIndex
	if matched {
		start++
	}

	for bi := start; bi <= stop; bi++ {
		nmb, err := fs.recoverMsgBlock(bi)
		if err != nil {
			return err
		}
		if nmb != nil {
			// Check if we have to account for a partial message block.
			if !matched && mb != nil && mb.index == nmb.index {
				if err := fs.adjustAccounting(mb, nmb); err != nil {
					return err
				}
			}
			// Update top level accounting.
			if fs.state.FirstSeq == 0 || nmb.first.seq < fs.state.FirstSeq {
				fs.state.FirstSeq = nmb.first.seq
				fs.state.FirstTime = time.Unix(0, nmb.first.ts).UTC()
			}
			if nmb.last.seq > fs.state.LastSeq {
				fs.state.LastSeq = nmb.last.seq
				fs.state.LastTime = time.Unix(0, nmb.last.ts).UTC()
			}
			fs.state.Msgs += nmb.msgs
			fs.state.Bytes += nmb.bytes
		}
	}

	return nil
}

// adjustAccounting will be called when a stream state was only partially accounted for
// with a message block, e.g. additional records were added after the stream state.
// Lock should be held.
func (fs *fileStore) adjustAccounting(mb, nmb *msgBlock) error {
	nmb.mu.Lock()
	defer nmb.mu.Unlock()

	// First make sure the new block is loaded.
	if nmb.cacheNotLoaded() {
		nmb.loadMsgsWithLock()
	}
	nmb.ensurePerSubjectInfoLoaded()

	lookupAndAdjust := func(seq uint64) error {
		var smv StoreMsg
		// Lookup the message.
		sm, err := nmb.cacheLookup(seq, &smv)
		if err != nil {
			return err
		}
		// Since we found it we just need to adjust fs totals and psim.
		fs.state.Msgs--
		fs.state.Bytes -= fileStoreMsgSize(sm.subj, sm.hdr, sm.msg)
		if len(sm.subj) > 0 && fs.psim != nil {
			fs.removePerSubject(sm.subj)
		}
		return nil
	}

	// Walk all the original mb's sequences that were included in the stream state.
	for seq := mb.first.seq; seq <= mb.last.seq; seq++ {
		// If we had already declared it deleted we can move on since you can not undelete.
		if mb.dmap.Exists(seq) {
			continue
		}
		// Lookup the message.
		if err := lookupAndAdjust(seq); err != nil {
			return err
		}
	}

	// Now check to see if we had a higher first for the recovered state mb vs nmb.
	if nmb.first.seq < mb.first.seq {
		for seq := nmb.first.seq; seq < mb.first.seq; seq++ {
			// Lookup the message.
			if err := lookupAndAdjust(seq); err != nil {
				return err
			}
		}
		// Now set first for nmb.
		nmb.first = mb.first
	}

	return nil
}

// Grabs last checksum for the named block file.
// Takes into account encryption etc.
func (mb *msgBlock) lastChecksum() []byte {
	f, err := os.Open(mb.mfn)
	if err != nil {
		return nil
	}
	defer f.Close()

	var lchk [8]byte
	if fi, _ := f.Stat(); fi != nil {
		mb.rbytes = uint64(fi.Size())
	}
	if mb.rbytes < checksumSize {
		return nil
	}
	// Encrypted?
	// Check for encryption, we do not load keys on startup anymore so might need to load them here.
	if mb.fs != nil && mb.fs.prf != nil && (mb.aek == nil || mb.bek == nil) {
		if err := mb.fs.loadEncryptionForMsgBlock(mb); err != nil {
			return nil
		}
	}
	if mb.bek != nil {
		if buf, _ := mb.loadBlock(nil); len(buf) >= checksumSize {
			bek, err := genBlockEncryptionKey(mb.fs.fcfg.Cipher, mb.seed, mb.nonce)
			if err != nil {
				return nil
			}
			mb.bek = bek
			mb.bek.XORKeyStream(buf, buf)
			copy(lchk[0:], buf[len(buf)-checksumSize:])
		}
	} else {
		f.ReadAt(lchk[:], int64(mb.rbytes)-checksumSize)
	}
	return lchk[:]
}

func (fs *fileStore) recoverMsgs() error {
	fs.mu.Lock()
	defer fs.mu.Unlock()

	// Check for any left over purged messages.
	<-dios
	pdir := filepath.Join(fs.fcfg.StoreDir, purgeDir)
	if _, err := os.Stat(pdir); err == nil {
		os.RemoveAll(pdir)
	}
	mdir := filepath.Join(fs.fcfg.StoreDir, msgDir)
	f, err := os.Open(mdir)
	if err != nil {
		dios <- struct{}{}
		return errNotReadable
	}
	dirs, err := f.ReadDir(-1)
	f.Close()
	dios <- struct{}{}

	if err != nil {
		return errNotReadable
	}

	indices := make(sort.IntSlice, 0, len(dirs))
	var index int
	for _, fi := range dirs {
		if n, err := fmt.Sscanf(fi.Name(), blkScan, &index); err == nil && n == 1 {
			indices = append(indices, index)
		}
	}
	indices.Sort()

	// Recover all of the msg blocks.
	// We now guarantee they are coming in order.
	for _, index := range indices {
		if mb, err := fs.recoverMsgBlock(uint32(index)); err == nil && mb != nil {
			// This is a truncate block with possibly no index. If the OS got shutdown
			// out from underneath of us this is possible.
			if mb.first.seq == 0 {
				mb.dirtyCloseWithRemove(true)
				fs.removeMsgBlockFromList(mb)
				continue
			}
			if fs.state.FirstSeq == 0 || mb.first.seq < fs.state.FirstSeq {
				fs.state.FirstSeq = mb.first.seq
				if mb.first.ts == 0 {
					fs.state.FirstTime = time.Time{}
				} else {
					fs.state.FirstTime = time.Unix(0, mb.first.ts).UTC()
				}
			}
			if mb.last.seq > fs.state.LastSeq {
				fs.state.LastSeq = mb.last.seq
				fs.state.LastTime = time.Unix(0, mb.last.ts).UTC()
			}
			fs.state.Msgs += mb.msgs
			fs.state.Bytes += mb.bytes
		} else {
			return err
		}
	}

	if len(fs.blks) > 0 {
		fs.lmb = fs.blks[len(fs.blks)-1]
	} else {
		_, err = fs.newMsgBlockForWrite()
	}

	// Check if we encountered any lost data.
	if fs.ld != nil {
		var emptyBlks []*msgBlock
		for _, mb := range fs.blks {
			if mb.msgs == 0 && mb.rbytes == 0 {
				emptyBlks = append(emptyBlks, mb)
			}
		}
		for _, mb := range emptyBlks {
			fs.removeMsgBlock(mb)
		}
	}

	if err != nil {
		return err
	}

	// Check for keyfiles orphans.
	if kms, err := filepath.Glob(filepath.Join(mdir, keyScanAll)); err == nil && len(kms) > 0 {
		valid := make(map[uint32]bool)
		for _, mb := range fs.blks {
			valid[mb.index] = true
		}
		for _, fn := range kms {
			var index uint32
			shouldRemove := true
			if n, err := fmt.Sscanf(filepath.Base(fn), keyScan, &index); err == nil && n == 1 && valid[index] {
				shouldRemove = false
			}
			if shouldRemove {
				os.Remove(fn)
			}
		}
	}

	return nil
}

// Will expire msgs that have aged out on restart.
// We will treat this differently in case we have a recovery
// that will expire alot of messages on startup.
// Should only be called on startup.
func (fs *fileStore) expireMsgsOnRecover() {
	fs.mu.Lock()
	defer fs.mu.Unlock()

	if fs.state.Msgs == 0 {
		return
	}

	var minAge = time.Now().UnixNano() - int64(fs.cfg.MaxAge)
	var purged, bytes uint64
	var deleted int
	var nts int64

	// If we expire all make sure to write out a tombstone. Need to be done by hand here,
	// usually taken care of by fs.removeMsgBlock() but we do not call that here.
	var last msgId

	deleteEmptyBlock := func(mb *msgBlock) {
		// If we are the last keep state to remember first/last sequence.
		// Do this part by hand since not deleting one by one.
		if mb == fs.lmb {
			last = mb.last
		}
		// Make sure we do subject cleanup as well.
		mb.ensurePerSubjectInfoLoaded()
		for subj := range mb.fss {
			fs.removePerSubject(subj)
		}
		// Make sure we do subject cleanup as well.
		mb.ensurePerSubjectInfoLoaded()
		for subj := range mb.fss {
			fs.removePerSubject(subj)
		}
		mb.dirtyCloseWithRemove(true)
		deleted++
	}

	for _, mb := range fs.blks {
		mb.mu.Lock()
		if minAge < mb.first.ts {
			nts = mb.first.ts
			mb.mu.Unlock()
			break
		}
		// Can we remove whole block here?
		if mb.last.ts <= minAge {
			purged += mb.msgs
			bytes += mb.bytes
			deleteEmptyBlock(mb)
			mb.mu.Unlock()
			continue
		}

		// If we are here we have to process the interior messages of this blk.
		if err := mb.loadMsgsWithLock(); err != nil {
			mb.mu.Unlock()
			break
		}

		var smv StoreMsg
		var needNextFirst bool

		// Walk messages and remove if expired.
		mb.ensurePerSubjectInfoLoaded()
		for seq := mb.first.seq; seq <= mb.last.seq; seq++ {
			sm, err := mb.cacheLookup(seq, &smv)
			// Process interior deleted msgs.
			if err == errDeletedMsg {
				// Update dmap.
				if mb.dmap.Exists(seq) {
					mb.dmap.Delete(seq)
				}
				// Keep this updated just in case since we are removing dmap entries.
				mb.first.seq, needNextFirst = seq, true
				continue
			}
			// Break on other errors.
			if err != nil || sm == nil {
				mb.first.seq, needNextFirst = seq, true
				break
			}

			// No error and sm != nil from here onward.

			// Check for done.
			if minAge < sm.ts {
				mb.first.seq, needNextFirst = sm.seq, false
				mb.first.seq = sm.seq
				mb.first.ts = sm.ts
				nts = sm.ts
				break
			}

			// Delete the message here.
			if mb.msgs > 0 {
				mb.first.seq, needNextFirst = seq, true
				sz := fileStoreMsgSize(sm.subj, sm.hdr, sm.msg)
				if sz > mb.bytes {
					sz = mb.bytes
				}
				mb.bytes -= sz
				bytes += sz
				mb.msgs--
				purged++
			}
			// Update fss
			// Make sure we have fss loaded.
			mb.removeSeqPerSubject(sm.subj, seq)
			fs.removePerSubject(sm.subj)
		}
		// Make sure we have a proper next first sequence.
		if needNextFirst {
			mb.selectNextFirst()
		}
		// Check if empty after processing, could happen if tail of messages are all deleted.
		if mb.msgs == 0 {
			deleteEmptyBlock(mb)
		}
		mb.mu.Unlock()
		break
	}

	if nts > 0 {
		// Make sure to set age check based on this value.
		fs.resetAgeChk(nts - minAge)
	}

	if deleted > 0 {
		// Update block map.
		if fs.bim != nil {
			for _, mb := range fs.blks[:deleted] {
				delete(fs.bim, mb.index)
			}
		}
		// Update blks slice.
		fs.blks = copyMsgBlocks(fs.blks[deleted:])
		if lb := len(fs.blks); lb == 0 {
			fs.lmb = nil
		} else {
			fs.lmb = fs.blks[lb-1]
		}
	}
	// Update top level accounting.
	if purged < fs.state.Msgs {
		fs.state.Msgs -= purged
	} else {
		fs.state.Msgs = 0
	}
	if bytes < fs.state.Bytes {
		fs.state.Bytes -= bytes
	} else {
		fs.state.Bytes = 0
	}
	// Make sure to we properly set the fs first sequence and timestamp.
	fs.selectNextFirst()

	// Check if we have no messages and blocks left.
	if fs.lmb == nil && last.seq != 0 {
		if lmb, _ := fs.newMsgBlockForWrite(); lmb != nil {
			lmb.writeTombstone(last.seq, last.ts)
		}
		// Clear any global subject state.
		fs.psim = make(map[string]*psi)
	}
}

func copyMsgBlocks(src []*msgBlock) []*msgBlock {
	if src == nil {
		return nil
	}
	dst := make([]*msgBlock, len(src))
	copy(dst, src)
	return dst
}

// GetSeqFromTime looks for the first sequence number that has
// the message with >= timestamp.
// FIXME(dlc) - inefficient, and dumb really. Make this better.
func (fs *fileStore) GetSeqFromTime(t time.Time) uint64 {
	fs.mu.RLock()
	lastSeq := fs.state.LastSeq
	closed := fs.closed
	fs.mu.RUnlock()

	if closed {
		return 0
	}

	mb := fs.selectMsgBlockForStart(t)
	if mb == nil {
		return lastSeq + 1
	}

	mb.mu.RLock()
	fseq := mb.first.seq
	lseq := mb.last.seq
	mb.mu.RUnlock()

	var smv StoreMsg

	// Linear search, hence the dumb part..
	ts := t.UnixNano()
	for seq := fseq; seq <= lseq; seq++ {
		sm, _, _ := mb.fetchMsg(seq, &smv)
		if sm != nil && sm.ts >= ts {
			return sm.seq
		}
	}
	return 0
}

// Find the first matching message.
func (mb *msgBlock) firstMatching(filter string, wc bool, start uint64, sm *StoreMsg) (*StoreMsg, bool, error) {
	mb.mu.Lock()
	defer mb.mu.Unlock()

	fseq, isAll, subs := start, filter == _EMPTY_ || filter == fwcs, []string{filter}

	if mb.cacheNotLoaded() {
		if err := mb.loadMsgsWithLock(); err != nil {
			return nil, false, err
		}
		if err := mb.ensurePerSubjectInfoLoaded(); err != nil {
			return nil, false, err
		}
	}

	// If we only have 1 subject currently and it matches our filter we can also set isAll.
	if !isAll && len(mb.fss) == 1 {
		_, isAll = mb.fss[filter]
	}
	// Skip scan of mb.fss if number of messages in the block are less than
	// 1/2 the number of subjects in mb.fss. Or we have a wc and lots of fss entries.
	const linearScanMaxFSS = 32
	doLinearScan := isAll || 2*int(mb.last.seq-start) < len(mb.fss) || (wc && len(mb.fss) > linearScanMaxFSS)

	if !doLinearScan {
		// If we have a wildcard match against all tracked subjects we know about.
		if wc {
			subs = subs[:0]
			for subj := range mb.fss {
				if subjectIsSubsetMatch(subj, filter) {
					subs = append(subs, subj)
				}
			}
		}
		fseq = mb.last.seq + 1
		for _, subj := range subs {
			ss := mb.fss[subj]
			if ss != nil && ss.firstNeedsUpdate {
				mb.recalculateFirstForSubj(subj, ss.First, ss)
			}
			if ss == nil || start > ss.Last || ss.First >= fseq {
				continue
			}
			if ss.First < start {
				fseq = start
			} else {
				fseq = ss.First
			}
		}
	}

	if fseq > mb.last.seq {
		return nil, false, ErrStoreMsgNotFound
	}

	if sm == nil {
		sm = new(StoreMsg)
	}

	for seq := fseq; seq <= mb.last.seq; seq++ {
		llseq := mb.llseq
		fsm, err := mb.cacheLookup(seq, sm)
		if err != nil {
			continue
		}
		expireOk := seq == mb.last.seq && mb.llseq == seq
		if isAll {
			return fsm, expireOk, nil
		}
		if doLinearScan {
			if wc && subjectIsSubsetMatch(fsm.subj, filter) {
				return fsm, expireOk, nil
			} else if !wc && fsm.subj == filter {
				return fsm, expireOk, nil
			}
		} else {
			for _, subj := range subs {
				if fsm.subj == subj {
					return fsm, expireOk, nil
				}
			}
		}
		// If we are here we did not match, so put the llseq back.
		mb.llseq = llseq
	}

	return nil, false, ErrStoreMsgNotFound
}

// This will traverse a message block and generate the filtered pending.
func (mb *msgBlock) filteredPending(subj string, wc bool, seq uint64) (total, first, last uint64) {
	mb.mu.Lock()
	defer mb.mu.Unlock()
	return mb.filteredPendingLocked(subj, wc, seq)
}

// This will traverse a message block and generate the filtered pending.
// Lock should be held.
func (mb *msgBlock) filteredPendingLocked(filter string, wc bool, sseq uint64) (total, first, last uint64) {
	isAll := filter == _EMPTY_ || filter == fwcs

	// First check if we can optimize this part.
	// This means we want all and the starting sequence was before this block.
	if isAll && sseq <= mb.first.seq {
		return mb.msgs, mb.first.seq, mb.last.seq
	}

	update := func(ss *SimpleState) {
		total += ss.Msgs
		if first == 0 || ss.First < first {
			first = ss.First
		}
		if ss.Last > last {
			last = ss.Last
		}
	}

	// Make sure we have fss loaded.
	mb.ensurePerSubjectInfoLoaded()

	tsa := [32]string{}
	fsa := [32]string{}
	fts := tokenizeSubjectIntoSlice(fsa[:0], filter)

	// 1. See if we match any subs from fss.
	// 2. If we match and the sseq is past ss.Last then we can use meta only.
	// 3. If we match and we need to do a partial, break and clear any totals and do a full scan like num pending.

	isMatch := func(subj string) bool {
		if !wc {
			return subj == filter
		}
		tts := tokenizeSubjectIntoSlice(tsa[:0], subj)
		return isSubsetMatchTokenized(tts, fts)
	}

	var havePartial bool
	for subj, ss := range mb.fss {
		if isAll || isMatch(subj) {
			if ss.firstNeedsUpdate {
				mb.recalculateFirstForSubj(subj, ss.First, ss)
			}
			if sseq <= ss.First {
				update(ss)
			} else if sseq <= ss.Last {
				// We matched but its a partial.
				havePartial = true
				break
			}
		}
	}

	// If we did not encounter any partials we can return here.
	if !havePartial {
		return total, first, last
	}

	// If we are here we need to scan the msgs.
	// Clear what we had.
	total, first, last = 0, 0, 0

	// If we load the cache for a linear scan we want to expire that cache upon exit.
	var shouldExpire bool
	if mb.cacheNotLoaded() {
		mb.loadMsgsWithLock()
		shouldExpire = true
	}

	var smv StoreMsg
	for seq := sseq; seq <= mb.last.seq; seq++ {
		sm, _ := mb.cacheLookup(seq, &smv)
		if sm == nil {
			continue
		}
		if isAll || isMatch(sm.subj) {
			total++
			if first == 0 || seq < first {
				first = seq
			}
			if seq > last {
				last = seq
			}
		}
	}
	// If we loaded this block for this operation go ahead and expire it here.
	if shouldExpire {
		mb.tryForceExpireCacheLocked()
	}

	return total, first, last
}

// FilteredState will return the SimpleState associated with the filtered subject and a proposed starting sequence.
func (fs *fileStore) FilteredState(sseq uint64, subj string) SimpleState {
	fs.mu.RLock()
	defer fs.mu.RUnlock()

	lseq := fs.state.LastSeq
	if sseq < fs.state.FirstSeq {
		sseq = fs.state.FirstSeq
	}

	// Returned state.
	var ss SimpleState

	// If past the end no results.
	if sseq > lseq {
		return ss
	}

	// If we want all msgs that match we can shortcircuit.
	// TODO(dlc) - This can be extended for all cases but would
	// need to be careful on total msgs calculations etc.
	if sseq == fs.state.FirstSeq {
		fs.numFilteredPending(subj, &ss)
	} else {
		wc := subjectHasWildcard(subj)
		// Tracking subject state.
		// TODO(dlc) - Optimize for 2.10 with avl tree and no atomics per block.
		for _, mb := range fs.blks {
			// Skip blocks that are less than our starting sequence.
			if sseq > atomic.LoadUint64(&mb.last.seq) {
				continue
			}
			t, f, l := mb.filteredPending(subj, wc, sseq)
			ss.Msgs += t
			if ss.First == 0 || (f > 0 && f < ss.First) {
				ss.First = f
			}
			if l > ss.Last {
				ss.Last = l
			}
		}
	}

	return ss
}

// Optimized way for getting all num pending matching a filter subject.
// Lock should be held.
func (fs *fileStore) numFilteredPending(filter string, ss *SimpleState) {
	isAll := filter == _EMPTY_ || filter == fwcs

	// If isAll we do not need to do anything special to calculate the first and last and total.
	if isAll {
		ss.First = fs.state.FirstSeq
		ss.Last = fs.state.LastSeq
		ss.Msgs = fs.state.Msgs
		return
	}

	tsa := [32]string{}
	fsa := [32]string{}
	fts := tokenizeSubjectIntoSlice(fsa[:0], filter)

	start, stop := uint32(math.MaxUint32), uint32(0)
	for subj, psi := range fs.psim {
		if isAll {
			ss.Msgs += psi.total
		} else {
			tts := tokenizeSubjectIntoSlice(tsa[:0], subj)
			if isSubsetMatchTokenized(tts, fts) {
				ss.Msgs += psi.total
				// Keep track of start and stop indexes for this subject.
				if psi.fblk < start {
					start = psi.fblk
				}
				if psi.lblk > stop {
					stop = psi.lblk
				}
			}
		}
	}
	// If not collecting all we do need to figure out the first and last sequences.
	if !isAll {
		wc := subjectHasWildcard(filter)
		// Do start
		mb := fs.bim[start]
		if mb != nil {
			_, f, _ := mb.filteredPending(filter, wc, 0)
			ss.First = f
		}
		if ss.First == 0 {
			// This is a miss. This can happen since psi.fblk is lazy, but should be very rare.
			for i := start + 1; i <= stop; i++ {
				mb := fs.bim[i]
				if mb == nil {
					continue
				}
				if _, f, _ := mb.filteredPending(filter, wc, 0); f > 0 {
					ss.First = f
					break
				}
			}
		}
		// Now last
		if mb = fs.bim[stop]; mb != nil {
			_, _, l := mb.filteredPending(filter, wc, 0)
			ss.Last = l
		}
	}
}

// SubjectsState returns a map of SimpleState for all matching subjects.
func (fs *fileStore) SubjectsState(subject string) map[string]SimpleState {
	fs.mu.RLock()
	defer fs.mu.RUnlock()

	if fs.state.Msgs == 0 {
		return nil
	}

	start, stop := fs.blks[0], fs.lmb
	// We can short circuit if not a wildcard using psim for start and stop.
	if !subjectHasWildcard(subject) {
		info := fs.psim[subject]
		if info == nil {
			return nil
		}
		start, stop = fs.bim[info.fblk], fs.bim[info.lblk]
	}

	// Aggregate fss.
	fss := make(map[string]SimpleState)
	var startFound bool

	for _, mb := range fs.blks {
		if !startFound {
			if mb != start {
				continue
			}
			startFound = true
		}

		mb.mu.Lock()
		// Make sure we have fss loaded.
		mb.ensurePerSubjectInfoLoaded()
		for subj, ss := range mb.fss {
			if subject == _EMPTY_ || subject == fwcs || subjectIsSubsetMatch(subj, subject) {
				if ss.firstNeedsUpdate {
					mb.recalculateFirstForSubj(subj, ss.First, ss)
				}
				oss := fss[subj]
				if oss.First == 0 { // New
					fss[subj] = *ss
				} else {
					// Merge here.
					oss.Last, oss.Msgs = ss.Last, oss.Msgs+ss.Msgs
					fss[subj] = oss
				}
			}
		}
		mb.mu.Unlock()

		if mb == stop {
			break
		}
	}

	return fss
}

// NumPending will return the number of pending messages matching the filter subject starting at sequence.
// Optimized for stream num pending calculations for consumers.
func (fs *fileStore) NumPending(sseq uint64, filter string, lastPerSubject bool) (total, validThrough uint64) {
	fs.mu.RLock()
	defer fs.mu.RUnlock()

	// This can always be last for these purposes.
	validThrough = fs.state.LastSeq

	if fs.state.Msgs == 0 || sseq > fs.state.LastSeq {
		return 0, validThrough
	}

	// Track starting for both block for the sseq and staring block that matches any subject.
	var seqStart, subjStart int

	// See if we need to figure out starting block per sseq.
	if sseq > fs.state.FirstSeq {
		seqStart, _ = fs.selectMsgBlockWithIndex(sseq)
	}

	var tsa, fsa [32]string
	fts := tokenizeSubjectIntoSlice(fsa[:0], filter)
	isAll := filter == _EMPTY_ || filter == fwcs
	wc := subjectHasWildcard(filter)

	// See if filter was provided but its the only subject.
	if !isAll && !wc && len(fs.psim) == 1 && fs.psim[filter] != nil {
		isAll = true
	}

	// If we are isAll and have no deleted we can do a simpler calculation.
	if isAll && (fs.state.LastSeq-fs.state.FirstSeq+1) == fs.state.Msgs {
		if sseq == 0 {
			return fs.state.Msgs, validThrough
		}
		return fs.state.LastSeq - sseq + 1, validThrough
	}

	isMatch := func(subj string) bool {
		if isAll {
			return true
		}
		if !wc {
			return subj == filter
		}
		tts := tokenizeSubjectIntoSlice(tsa[:0], subj)
		return isSubsetMatchTokenized(tts, fts)
	}

	// If we would need to scan more from the beginning, revert back to calculating directly here.
	// TODO(dlc) - Redo properly with sublists etc for subject-based filtering.
	if lastPerSubject || seqStart >= (len(fs.blks)/2) {
		// If we need to track seen for last per subject.
		var seen map[string]bool
		if lastPerSubject {
			seen = make(map[string]bool)
		}

		for i := seqStart; i < len(fs.blks); i++ {
			mb := fs.blks[i]
			mb.mu.Lock()
			var t uint64
			if isAll && sseq <= mb.first.seq {
				if lastPerSubject {
					mb.ensurePerSubjectInfoLoaded()
					for subj := range mb.fss {
						if !seen[subj] {
							total++
							seen[subj] = true
						}
					}
				} else {
					total += mb.msgs
				}
				mb.mu.Unlock()
				continue
			}

			// If we are here we need to at least scan the subject fss.
			// Make sure we have fss loaded.
			mb.ensurePerSubjectInfoLoaded()
			var havePartial bool
			for subj, ss := range mb.fss {
				if !seen[subj] && isMatch(subj) {
					if lastPerSubject {
						// Can't have a partials with last by subject.
						if sseq <= ss.Last {
							t++
							seen[subj] = true
						}
					} else {
						if ss.firstNeedsUpdate {
							mb.recalculateFirstForSubj(subj, ss.First, ss)
						}
						if sseq <= ss.First {
							t += ss.Msgs
						} else if sseq <= ss.Last {
							// We matched but its a partial.
							havePartial = true
							break
						}
					}
				}
			}
			// See if we need to scan msgs here.
			if havePartial {
				// Clear on partial.
				t = 0
				// If we load the cache for a linear scan we want to expire that cache upon exit.
				var shouldExpire bool
				if mb.cacheNotLoaded() {
					mb.loadMsgsWithLock()
					shouldExpire = true
				}
				var smv StoreMsg
				for seq := sseq; seq <= mb.last.seq; seq++ {
					if sm, _ := mb.cacheLookup(seq, &smv); sm != nil && (isAll || isMatch(sm.subj)) {
						t++
					}
				}
				// If we loaded this block for this operation go ahead and expire it here.
				if shouldExpire {
					mb.tryForceExpireCacheLocked()
				}
			}
			mb.mu.Unlock()
			total += t
		}
		return total, validThrough
	}

	// If we are here its better to calculate totals from psim and adjust downward by scanning less blocks.
	// TODO(dlc) - Eventually when sublist uses generics, make this sublist driven instead.
	start := uint32(math.MaxUint32)
	for subj, psi := range fs.psim {
		if isMatch(subj) {
			if lastPerSubject {
				total++
				// Keep track of start index for this subject.
				// Use last block in this case.
				if psi.lblk < start {
					start = psi.lblk
				}
			} else {
				total += psi.total
				// Keep track of start index for this subject.
				if psi.fblk < start {
					start = psi.fblk
				}
			}
		}
	}
	// See if we were asked for all, if so we are done.
	if sseq <= fs.state.FirstSeq {
		return total, validThrough
	}

	// If we are here we need to calculate partials for the first blocks.
	subjStart = int(start)
	firstSubjBlk := fs.bim[uint32(subjStart)]
	var firstSubjBlkFound bool
	var smv StoreMsg

	// Adjust in case not found.
	if firstSubjBlk == nil {
		firstSubjBlkFound = true
	}

	// Track how many we need to adjust against the total.
	var adjust uint64

	for i := 0; i <= seqStart; i++ {
		mb := fs.blks[i]

		// We can skip blks if we know they are below the first one that has any subject matches.
		if !firstSubjBlkFound {
			if mb == firstSubjBlk {
				firstSubjBlkFound = true
			} else {
				continue
			}
		}

		// We need to scan this block.
		var shouldExpire bool
		mb.mu.Lock()
		// Check if we should include all of this block in adjusting. If so work with metadata.
		if sseq > mb.last.seq {
			if isAll && !lastPerSubject {
				adjust += mb.msgs
			} else {
				// We need to adjust for all matches in this block.
				// We will scan fss state vs messages themselves.
				// Make sure we have fss loaded.
				mb.ensurePerSubjectInfoLoaded()
				for subj, ss := range mb.fss {
					if isMatch(subj) {
						if lastPerSubject {
							adjust++
						} else {
							adjust += ss.Msgs
						}
					}
				}
			}
		} else {
			// This is the last block. We need to scan per message here.
			if mb.cacheNotLoaded() {
				if err := mb.loadMsgsWithLock(); err != nil {
					mb.mu.Unlock()
					return 0, 0
				}
				shouldExpire = true
			}

			var last = mb.last.seq
			if sseq < last {
				last = sseq
			}
			for seq := mb.first.seq; seq < last; seq++ {
				sm, _ := mb.cacheLookup(seq, &smv)
				if sm == nil {
					continue
				}
				// Check if it matches our filter.
				if isMatch(sm.subj) && sm.seq < sseq {
					adjust++
				}
			}
		}
		// If we loaded the block try to force expire.
		if shouldExpire {
			mb.tryForceExpireCacheLocked()
		}
		mb.mu.Unlock()
	}
	// Make final adjustment.
	total -= adjust

	return total, validThrough
}

// SubjectsTotal return message totals per subject.
func (fs *fileStore) SubjectsTotals(filter string) map[string]uint64 {
	fs.mu.RLock()
	defer fs.mu.RUnlock()

	if len(fs.psim) == 0 {
		return nil
	}

	tsa := [32]string{}
	fsa := [32]string{}
	fts := tokenizeSubjectIntoSlice(fsa[:0], filter)
	isAll := filter == _EMPTY_ || filter == fwcs
	wc := subjectHasWildcard(filter)

	isMatch := func(subj string) bool {
		if !wc {
			return subj == filter
		}
		tts := tokenizeSubjectIntoSlice(tsa[:0], subj)
		return isSubsetMatchTokenized(tts, fts)
	}

	fst := make(map[string]uint64)
	for subj, psi := range fs.psim {
		if isAll || isMatch(subj) {
			fst[subj] = psi.total
		}
	}
	return fst
}

// RegisterStorageUpdates registers a callback for updates to storage changes.
// It will present number of messages and bytes as a signed integer and an
// optional sequence number of the message if a single.
func (fs *fileStore) RegisterStorageUpdates(cb StorageUpdateHandler) {
	fs.mu.Lock()
	fs.scb = cb
	bsz := fs.state.Bytes
	fs.mu.Unlock()
	if cb != nil && bsz > 0 {
		cb(0, int64(bsz), 0, _EMPTY_)
	}
}

// Helper to get hash key for specific message block.
// Lock should be held
func (fs *fileStore) hashKeyForBlock(index uint32) []byte {
	return []byte(fmt.Sprintf("%s-%d", fs.cfg.Name, index))
}

func (mb *msgBlock) setupWriteCache(buf []byte) {
	// Make sure we have a cache setup.
	if mb.cache != nil {
		return
	}

	// Setup simple cache.
	mb.cache = &cache{buf: buf}
	// Make sure we set the proper cache offset if we have existing data.
	var fi os.FileInfo
	if mb.mfd != nil {
		fi, _ = mb.mfd.Stat()
	} else if mb.mfn != _EMPTY_ {
		fi, _ = os.Stat(mb.mfn)
	}
	if fi != nil {
		mb.cache.off = int(fi.Size())
	}
	mb.llts = time.Now().UnixNano()
	mb.startCacheExpireTimer()
}

// This rolls to a new append msg block.
// Lock should be held.
func (fs *fileStore) newMsgBlockForWrite() (*msgBlock, error) {
	index := uint32(1)
	var rbuf []byte

	if lmb := fs.lmb; lmb != nil {
		index = lmb.index + 1

		// Determine if we can reclaim any resources here.
		if fs.fip {
			lmb.mu.Lock()
			lmb.closeFDsLocked()
			if lmb.cache != nil {
				// Reset write timestamp and see if we can expire this cache.
				rbuf = lmb.tryExpireWriteCache()
			}
			lmb.mu.Unlock()
		}
	}

	mb := &msgBlock{fs: fs, index: index, cexp: fs.fcfg.CacheExpire, noTrack: fs.noTrackSubjects()}

	// Lock should be held to quiet race detector.
	mb.mu.Lock()
	mb.setupWriteCache(rbuf)
	mb.fss = make(map[string]*SimpleState)

	// Set cache time to creation time to start.
	ts := time.Now().UnixNano()
	mb.llts, mb.lwts = 0, ts
	// Remember our last sequence number.
	mb.first.seq = fs.state.LastSeq + 1
	mb.last.seq = fs.state.LastSeq
	mb.mu.Unlock()

	// Now do local hash.
	key := sha256.Sum256(fs.hashKeyForBlock(index))
	hh, err := highwayhash.New64(key[:])
	if err != nil {
		return nil, fmt.Errorf("could not create hash: %v", err)
	}
	mb.hh = hh

	mdir := filepath.Join(fs.fcfg.StoreDir, msgDir)
	mb.mfn = filepath.Join(mdir, fmt.Sprintf(blkScan, mb.index))
	mfd, err := os.OpenFile(mb.mfn, os.O_CREATE|os.O_RDWR, defaultFilePerms)
	if err != nil {
		mb.dirtyCloseWithRemove(true)
		return nil, fmt.Errorf("Error creating msg block file [%q]: %v", mb.mfn, err)
	}
	mb.mfd = mfd

	// Check if encryption is enabled.
	if fs.prf != nil {
		if err := fs.genEncryptionKeysForBlock(mb); err != nil {
			return nil, err
		}
	}

	// If we know we will need this so go ahead and spin up.
	if !fs.fip {
		mb.spinUpFlushLoop()
	}

	// Add to our list of blocks and mark as last.
	fs.addMsgBlock(mb)

	if fs.dirty > 0 {
		fs.kickFlushStateLoop()
	}

	return mb, nil
}

// Generate the keys for this message block and write them out.
func (fs *fileStore) genEncryptionKeysForBlock(mb *msgBlock) error {
	if mb == nil {
		return nil
	}
	key, bek, seed, encrypted, err := fs.genEncryptionKeys(fmt.Sprintf("%s:%d", fs.cfg.Name, mb.index))
	if err != nil {
		return err
	}
	mb.aek, mb.bek, mb.seed, mb.nonce = key, bek, seed, encrypted[:key.NonceSize()]
	mdir := filepath.Join(fs.fcfg.StoreDir, msgDir)
	keyFile := filepath.Join(mdir, fmt.Sprintf(keyScan, mb.index))
	if _, err := os.Stat(keyFile); err != nil && !os.IsNotExist(err) {
		return err
	}
	if err := os.WriteFile(keyFile, encrypted, defaultFilePerms); err != nil {
		return err
	}
	mb.kfn = keyFile
	return nil
}

// Stores a raw message with expected sequence number and timestamp.
// Lock should be held.
func (fs *fileStore) storeRawMsg(subj string, hdr, msg []byte, seq uint64, ts int64) (err error) {
	if fs.closed {
		return ErrStoreClosed
	}

	// Per subject max check needed.
	mmp := uint64(fs.cfg.MaxMsgsPer)
	var psmc uint64
	psmax := mmp > 0 && len(subj) > 0
	if psmax {
		if info, ok := fs.psim[subj]; ok {
			psmc = info.total
		}
	}

	var fseq uint64
	// Check if we are discarding new messages when we reach the limit.
	if fs.cfg.Discard == DiscardNew {
		var asl bool
		if psmax && psmc >= mmp {
			// If we are instructed to discard new per subject, this is an error.
			if fs.cfg.DiscardNewPer {
				return ErrMaxMsgsPerSubject
			}
			if fseq, err = fs.firstSeqForSubj(subj); err != nil {
				return err
			}
			asl = true
		}
		if fs.cfg.MaxMsgs > 0 && fs.state.Msgs >= uint64(fs.cfg.MaxMsgs) && !asl {
			return ErrMaxMsgs
		}
		if fs.cfg.MaxBytes > 0 && fs.state.Bytes+uint64(len(msg)+len(hdr)) >= uint64(fs.cfg.MaxBytes) {
			if !asl || fs.sizeForSeq(fseq) <= len(msg)+len(hdr) {
				return ErrMaxBytes
			}
		}
	}

	// Check sequence.
	if seq != fs.state.LastSeq+1 {
		if seq > 0 {
			return ErrSequenceMismatch
		}
		seq = fs.state.LastSeq + 1
	}

	// Write msg record.
	n, err := fs.writeMsgRecord(seq, ts, subj, hdr, msg)
	if err != nil {
		return err
	}

	// Mark dirty here since we added in a new message.
	// We do not kick the flusher, that happens on new msg block for write or Stop().
	fs.dirty++

	// Adjust top level tracking of per subject msg counts.
	if len(subj) > 0 {
		index := fs.lmb.index
		if info, ok := fs.psim[subj]; ok {
			info.total++
			if index > info.lblk {
				info.lblk = index
			}
		} else {
			fs.psim[subj] = &psi{total: 1, fblk: index, lblk: index}
		}
	}

	// Adjust first if needed.
	now := time.Unix(0, ts).UTC()
	if fs.state.Msgs == 0 {
		fs.state.FirstSeq = seq
		fs.state.FirstTime = now
	}

	fs.state.Msgs++
	fs.state.Bytes += n
	fs.state.LastSeq = seq
	fs.state.LastTime = now

	// Enforce per message limits.
	// We snapshotted psmc before our actual write, so >= comparison needed.
	if psmax && psmc >= mmp {
		// We may have done this above.
		if fseq == 0 {
			fseq, _ = fs.firstSeqForSubj(subj)
		}
		if ok, _ := fs.removeMsgViaLimits(fseq); ok {
			// Make sure we are below the limit.
			if psmc--; psmc >= mmp {
				for info, ok := fs.psim[subj]; ok && info.total > mmp; info, ok = fs.psim[subj] {
					if seq, _ := fs.firstSeqForSubj(subj); seq > 0 {
						if ok, _ := fs.removeMsgViaLimits(seq); !ok {
							break
						}
					} else {
						break
					}
				}
			}
		} else if mb := fs.selectMsgBlock(fseq); mb != nil {
			// If we are here we could not remove fseq from above, so rebuild.
			var ld *LostStreamData
<<<<<<< HEAD
			if ld, _, _ = mb.rebuildState(); ld != nil {
=======
			if ld, _ = mb.rebuildState(); ld != nil {
>>>>>>> 887a4ae6
				fs.rebuildStateLocked(ld)
			}
		}
	}

	// Limits checks and enforcement.
	// If they do any deletions they will update the
	// byte count on their own, so no need to compensate.
	fs.enforceMsgLimit()
	fs.enforceBytesLimit()

	// Check if we have and need the age expiration timer running.
	if fs.ageChk == nil && fs.cfg.MaxAge != 0 {
		fs.startAgeChk()
	}

	return nil
}

// StoreRawMsg stores a raw message with expected sequence number and timestamp.
func (fs *fileStore) StoreRawMsg(subj string, hdr, msg []byte, seq uint64, ts int64) error {
	fs.mu.Lock()
	err := fs.storeRawMsg(subj, hdr, msg, seq, ts)
	cb := fs.scb
	// Check if first message timestamp requires expiry
	// sooner than initial replica expiry timer set to MaxAge when initializing.
	if !fs.receivedAny && fs.cfg.MaxAge != 0 && ts > 0 {
		fs.receivedAny = true
		// don't block here by calling expireMsgs directly.
		// Instead, set short timeout.
		fs.resetAgeChk(int64(time.Millisecond * 50))
	}
	fs.mu.Unlock()

	if err == nil && cb != nil {
		cb(1, int64(fileStoreMsgSize(subj, hdr, msg)), seq, subj)
	}

	return err
}

// Store stores a message. We hold the main filestore lock for any write operation.
func (fs *fileStore) StoreMsg(subj string, hdr, msg []byte) (uint64, int64, error) {
	fs.mu.Lock()
	seq, ts := fs.state.LastSeq+1, time.Now().UnixNano()
	err := fs.storeRawMsg(subj, hdr, msg, seq, ts)
	cb := fs.scb
	fs.mu.Unlock()

	if err != nil {
		seq, ts = 0, 0
	} else if cb != nil {
		cb(1, int64(fileStoreMsgSize(subj, hdr, msg)), seq, subj)
	}

	return seq, ts, err
}

// skipMsg will update this message block for a skipped message.
// If we do not have any messages, just update the metadata, otherwise
// we will place an empty record marking the sequence as used. The
// sequence will be marked erased.
// fs lock should be held.
func (mb *msgBlock) skipMsg(seq uint64, now time.Time) {
	if mb == nil {
		return
	}
	var needsRecord bool

	nowts := now.UnixNano()

	mb.mu.Lock()
	// If we are empty can just do meta.
	if mb.msgs == 0 {
		mb.last.seq = seq
		mb.last.ts = nowts
		mb.first.seq = seq + 1
		mb.first.ts = nowts
	} else {
		needsRecord = true
		mb.dmap.Insert(seq)
	}
	mb.mu.Unlock()

	if needsRecord {
		mb.writeMsgRecord(emptyRecordLen, seq|ebit, _EMPTY_, nil, nil, nowts, true)
	} else {
		mb.kickFlusher()
	}
}

// SkipMsg will use the next sequence number but not store anything.
func (fs *fileStore) SkipMsg() uint64 {
	fs.mu.Lock()
	defer fs.mu.Unlock()

	// Grab time and last seq.
	now, seq := time.Now().UTC(), fs.state.LastSeq+1
	fs.state.LastSeq, fs.state.LastTime = seq, now
	if fs.state.Msgs == 0 {
		fs.state.FirstSeq, fs.state.FirstTime = seq, now
	}
	if seq == fs.state.FirstSeq {
		fs.state.FirstSeq, fs.state.FirstTime = seq+1, now
	}
	fs.lmb.skipMsg(seq, now)

	return seq
}

// Lock should be held.
func (fs *fileStore) rebuildFirst() {
	if len(fs.blks) == 0 {
		return
	}
	fmb := fs.blks[0]
	if fmb == nil {
		return
	}

	ld, _, _ := fmb.rebuildState()
	fmb.mu.RLock()
	isEmpty := fmb.msgs == 0
	fmb.mu.RUnlock()
	if isEmpty {
		fs.removeMsgBlock(fmb)
	}
	fs.selectNextFirst()
	fs.rebuildStateLocked(ld)
}

// Optimized helper function to return first sequence.
// subj will always be publish subject here, meaning non-wildcard.
// We assume a fast check that this subj even exists already happened.
// Lock should be held.
func (fs *fileStore) firstSeqForSubj(subj string) (uint64, error) {
	if len(fs.blks) == 0 {
		return 0, nil
	}

	// See if we can optimize where we start.
	start, stop := fs.blks[0].index, fs.lmb.index
	if info, ok := fs.psim[subj]; ok {
		start, stop = info.fblk, info.lblk
	}

	for i := start; i <= stop; i++ {
		mb := fs.bim[i]
		if mb == nil {
			continue
		}
		mb.mu.Lock()
		if err := mb.ensurePerSubjectInfoLoaded(); err != nil {
			mb.mu.Unlock()
			return 0, err
		}
		ss := mb.fss[subj]
		mb.mu.Unlock()
		if ss != nil {
			// Adjust first if it was not where we thought it should be.
			if i != start {
				if info, ok := fs.psim[subj]; ok {
					info.fblk = i
				}
			}
			if ss.firstNeedsUpdate {
				mb.recalculateFirstForSubj(subj, ss.First, ss)
			}
			return ss.First, nil
		}
	}
	return 0, nil
}

// Will check the msg limit and drop firstSeq msg if needed.
// Lock should be held.
func (fs *fileStore) enforceMsgLimit() {
	if fs.cfg.MaxMsgs <= 0 || fs.state.Msgs <= uint64(fs.cfg.MaxMsgs) {
		return
	}
	for nmsgs := fs.state.Msgs; nmsgs > uint64(fs.cfg.MaxMsgs); nmsgs = fs.state.Msgs {
		if removed, err := fs.deleteFirstMsg(); err != nil || !removed {
			fs.rebuildFirst()
			return
		}
	}
}

// Will check the bytes limit and drop msgs if needed.
// Lock should be held.
func (fs *fileStore) enforceBytesLimit() {
	if fs.cfg.MaxBytes <= 0 || fs.state.Bytes <= uint64(fs.cfg.MaxBytes) {
		return
	}
	for bs := fs.state.Bytes; bs > uint64(fs.cfg.MaxBytes); bs = fs.state.Bytes {
		if removed, err := fs.deleteFirstMsg(); err != nil || !removed {
			fs.rebuildFirst()
			return
		}
	}
}

// Will make sure we have limits honored for max msgs per subject on recovery or config update.
// We will make sure to go through all msg blocks etc. but in practice this
// will most likely only be the last one, so can take a more conservative approach.
// Lock should be held.
func (fs *fileStore) enforceMsgPerSubjectLimit() {
	maxMsgsPer := uint64(fs.cfg.MaxMsgsPer)

	// We want to suppress callbacks from remove during this process
	// since these should have already been deleted and accounted for.
	cb := fs.scb
	fs.scb = nil
	defer func() { fs.scb = cb }()

	var numMsgs uint64

	// collect all that are not correct.
	needAttention := make(map[string]*psi)
	for subj, psi := range fs.psim {
		numMsgs += psi.total
		if psi.total > maxMsgsPer {
			needAttention[subj] = psi
		}
	}

	// We had an issue with a use case where psim (and hence fss) were correct but idx was not and was not properly being caught.
	// So do a quick sanity check here. If we detect a skew do a rebuild then re-check.
	if numMsgs != fs.state.Msgs {
		// Clear any global subject state.
		fs.psim = make(map[string]*psi)
		for _, mb := range fs.blks {
			ld, _, err := mb.rebuildState()
			if err != nil && ld != nil {
				fs.addLostData(ld)
			}
			fs.populateGlobalPerSubjectInfo(mb)
		}
		// Rebuild fs state too.
		fs.rebuildStateLocked(nil)
		// Need to redo blocks that need attention.
		needAttention = make(map[string]*psi)
		for subj, psi := range fs.psim {
			if psi.total > maxMsgsPer {
				needAttention[subj] = psi
			}
		}
	}

	// Collect all the msgBlks we alter.
	blks := make(map[*msgBlock]struct{})

	// For re-use below.
	var sm StoreMsg

	// Walk all subjects that need attention here.
	for subj, info := range needAttention {
		total, start, stop := info.total, info.fblk, info.lblk

		for i := start; i <= stop; i++ {
			mb := fs.bim[i]
			if mb == nil {
				continue
			}
			// Grab the ss entry for this subject in case sparse.
			mb.mu.Lock()
			mb.ensurePerSubjectInfoLoaded()
			ss := mb.fss[subj]
			if ss != nil && ss.firstNeedsUpdate {
				mb.recalculateFirstForSubj(subj, ss.First, ss)
			}
			mb.mu.Unlock()
			if ss == nil {
				continue
			}
			for seq := ss.First; seq <= ss.Last && total > maxMsgsPer; {
				m, _, err := mb.firstMatching(subj, false, seq, &sm)
				if err == nil {
					seq = m.seq + 1
					if removed, _ := fs.removeMsgViaLimits(m.seq); removed {
						total--
						blks[mb] = struct{}{}
					}
				} else {
					// On error just do single increment.
					seq++
				}
			}
		}
	}

	// Now write updated index for all affected msgBlks.
	for mb := range blks {
		mb.tryForceExpireCacheLocked()
	}
}

// Lock should be held.
func (fs *fileStore) deleteFirstMsg() (bool, error) {
	return fs.removeMsgViaLimits(fs.state.FirstSeq)
}

// If we remove via limits that can always be recovered on a restart we
// do not force the system to update the index file.
// Lock should be held.
func (fs *fileStore) removeMsgViaLimits(seq uint64) (bool, error) {
	return fs.removeMsg(seq, false, true, false)
}

// RemoveMsg will remove the message from this store.
// Will return the number of bytes removed.
func (fs *fileStore) RemoveMsg(seq uint64) (bool, error) {
	return fs.removeMsg(seq, false, false, true)
}

func (fs *fileStore) EraseMsg(seq uint64) (bool, error) {
	return fs.removeMsg(seq, true, false, true)
}

// Convenience function to remove per subject tracking at the filestore level.
// Lock should be held.
func (fs *fileStore) removePerSubject(subj string) {
	if len(subj) == 0 {
		return
	}
	// We do not update sense of fblk here but will do so when we resolve during lookup.
	if info, ok := fs.psim[subj]; ok {
		info.total--
		if info.total == 0 {
			delete(fs.psim, subj)
		}
	}
}

// Remove a message, optionally rewriting the mb file.
func (fs *fileStore) removeMsg(seq uint64, secure, viaLimits, needFSLock bool) (bool, error) {
	if seq == 0 {
		return false, ErrStoreMsgNotFound
	}
	fsLock := func() {
		if needFSLock {
			fs.mu.Lock()
		}
	}
	fsUnlock := func() {
		if needFSLock {
			fs.mu.Unlock()
		}
	}

	fsLock()

	if fs.closed {
		fsUnlock()
		return false, ErrStoreClosed
	}
	if !viaLimits && fs.sips > 0 {
		fsUnlock()
		return false, ErrStoreSnapshotInProgress
	}
	// If in encrypted mode negate secure rewrite here.
	if secure && fs.prf != nil {
		secure = false
	}

	if fs.state.Msgs == 0 {
		var err = ErrStoreEOF
		if seq <= fs.state.LastSeq {
			err = ErrStoreMsgNotFound
		}
		fsUnlock()
		return false, err
	}

	mb := fs.selectMsgBlock(seq)
	if mb == nil {
		var err = ErrStoreEOF
		if seq <= fs.state.LastSeq {
			err = ErrStoreMsgNotFound
		}
		fsUnlock()
		return false, err
	}

	mb.mu.Lock()

	// See if we are closed or the sequence number is still relevant.
	if mb.closed || seq < mb.first.seq {
		mb.mu.Unlock()
		fsUnlock()
		return false, nil
	}

	// Now check dmap if it is there.
	if mb.dmap.Exists(seq) {
		mb.mu.Unlock()
		fsUnlock()
		return false, nil
	}

	// We used to not have to load in the messages except with callbacks or the filtered subject state (which is now always on).
	// Now just load regardless.
	// TODO(dlc) - Figure out a way not to have to load it in, we need subject tracking outside main data block.
	if mb.cacheNotLoaded() {
		// We do not want to block possible activity within another msg block.
		// We have to unlock both locks and acquire the mb lock in the loadMsgs() call to avoid a deadlock if another
		// go routine was trying to get fs then this mb lock at the same time. E.g. another call to remove for same block.
		mb.mu.Unlock()
		fsUnlock()
		if err := mb.loadMsgs(); err != nil {
			return false, err
		}
		fsLock()
		// We need to check if things changed out from underneath us.
		if fs.closed {
			fsUnlock()
			return false, ErrStoreClosed
		}
		mb.mu.Lock()
		if mb.closed || seq < mb.first.seq {
			mb.mu.Unlock()
			fsUnlock()
			return false, nil
		}
		// cacheLookup below will do dmap check so no need to repeat here.
	}

	var smv StoreMsg
	sm, err := mb.cacheLookup(seq, &smv)
	if err != nil {
		mb.mu.Unlock()
		fsUnlock()
		// Mimic err behavior from above check to dmap. No error returned if already removed.
		if err == errDeletedMsg {
			err = nil
		}
		return false, err
	}
	// Grab size
	msz := fileStoreMsgSize(sm.subj, sm.hdr, sm.msg)

	// Set cache timestamp for last remove.
	mb.lrts = time.Now().UnixNano()

	// Global stats
	if fs.state.Msgs > 0 {
		fs.state.Msgs--
	}
	if msz < fs.state.Bytes {
		fs.state.Bytes -= msz
	} else {
		fs.state.Bytes = 0
	}

	// Now local mb updates.
	if mb.msgs > 0 {
		mb.msgs--
	}
	if msz < mb.bytes {
		mb.bytes -= msz
	} else {
		mb.bytes = 0
	}

	// Mark as dirty for stream state.
	fs.dirty++

	// If we are tracking subjects here make sure we update that accounting.
	mb.ensurePerSubjectInfoLoaded()

	// If we are tracking multiple subjects here make sure we update that accounting.
	mb.removeSeqPerSubject(sm.subj, seq)
	fs.removePerSubject(sm.subj)

	if secure {
		// Grab record info.
		ri, rl, _, _ := mb.slotInfo(int(seq - mb.cache.fseq))
		mb.eraseMsg(seq, int(ri), int(rl))
	}

	fifo := seq == mb.first.seq
	isLastBlock := mb == fs.lmb
	isEmpty := mb.msgs == 0

	if fifo {
		mb.selectNextFirst()
		if !isEmpty {
			// Can update this one in place.
			if seq == fs.state.FirstSeq {
				fs.state.FirstSeq = mb.first.seq // new one.
				if mb.first.ts == 0 {
					fs.state.FirstTime = time.Time{}
				} else {
					fs.state.FirstTime = time.Unix(0, mb.first.ts).UTC()
				}
			}
		}
	} else if !isEmpty {
		if mb.dmap.IsEmpty() {
			// Mark initial base for delete set.
			mb.dmap.SetInitialMin(mb.first.seq)
		}
		// Out of order delete.
		mb.dmap.Insert(seq)
		// Check if <25% utilization and minimum size met.
		if mb.rbytes > compactMinimum && !isLastBlock {
			// Remove the interior delete records
			rbytes := mb.rbytes - uint64(mb.dmap.Size()*emptyRecordLen)
			if rbytes>>2 > mb.bytes {
				mb.compact()
			}
		}
	}

	if secure {
		if ld, _ := mb.flushPendingMsgsLocked(); ld != nil {
			// We have the mb lock here, this needs the mb locks so do in its own go routine.
			go fs.rebuildState(ld)
		}
	}

	// If empty remove this block and check if we need to update first sequence.
	// We will write a tombstone at the end.
	var firstSeqNeedsUpdate bool
	if isEmpty {
		fs.removeMsgBlock(mb)
		firstSeqNeedsUpdate = seq == fs.state.FirstSeq
	}
	mb.mu.Unlock()

	// If we emptied the current message block and the seq was state.FirstSeq
	// then we need to jump message blocks. We will also write the index so
	// we don't lose track of the first sequence.
	if firstSeqNeedsUpdate {
		fs.selectNextFirst()
	}

	// Check if we need to write a deleted record tombstone.
	// This is for user initiated removes or to hold the first seq
	// when the last block is empty.
	if !viaLimits || (isEmpty && isLastBlock) {
		if lmb := fs.lmb; sm != nil && lmb != nil {
			lmb.writeTombstone(sm.seq, sm.ts)
		}
		fs.kickFlushStateLoop()
	}

	cb := fs.scb
	if !needFSLock {
		fs.mu.Unlock()
	}
<<<<<<< HEAD
=======
	if !needFSLock {
		fs.mu.Unlock()
	}
>>>>>>> 887a4ae6

	// Storage updates.
	if cb != nil {
		subj := _EMPTY_
		if sm != nil {
			subj = sm.subj
		}
		delta := int64(msz)
		cb(-1, -delta, seq, subj)
	}

	if !needFSLock {
		fs.mu.Lock()
	}

	return true, nil
}

// This will compact and rewrite this block. This should only be called when we know we want to rewrite this block.
// This should not be called on the lmb since we will prune tail deleted messages which could cause issues with
// writing new messages. We will silently bail on any issues with the underlying block and let someone else detect.
// Write lock needs to be held.
func (mb *msgBlock) compact() {
	wasLoaded := mb.cacheAlreadyLoaded()
	if !wasLoaded {
		if err := mb.loadMsgsWithLock(); err != nil {
			return
		}
	}

	buf := mb.cache.buf
	nbuf := make([]byte, 0, len(buf))

	var le = binary.LittleEndian
	var firstSet bool

	isDeleted := func(seq uint64) bool {
		if seq == 0 || seq&ebit != 0 || seq < mb.first.seq {
			return true
		}
		return mb.dmap.Exists(seq)
	}

	// For skip msgs.
	var smh [msgHdrSize]byte

	for index, lbuf := uint32(0), uint32(len(buf)); index < lbuf; {
		if index+msgHdrSize > lbuf {
			return
		}
		hdr := buf[index : index+msgHdrSize]
		rl, slen := le.Uint32(hdr[0:]), le.Uint16(hdr[20:])
		// Clear any headers bit that could be set.
		rl &^= hbit
		dlen := int(rl) - msgHdrSize
		// Do some quick sanity checks here.
		if dlen < 0 || int(slen) > dlen || dlen > int(rl) || rl > rlBadThresh || index+rl > lbuf {
			return
		}
		// Only need to process non-deleted messages.
		seq := le.Uint64(hdr[4:])

		if !isDeleted(seq) {
			// Normal message here.
			nbuf = append(nbuf, buf[index:index+rl]...)
			// Do not set based on tombstone.
			if !firstSet && seq&tbit == 0 {
				firstSet = true
				mb.first.seq = seq
			}
		} else if firstSet {
			// This is an interior delete that we need to make sure we have a placeholder for.
			le.PutUint32(smh[0:], emptyRecordLen)
			le.PutUint64(smh[4:], seq|ebit)
			le.PutUint64(smh[12:], 0)
			le.PutUint16(smh[20:], 0)
			nbuf = append(nbuf, smh[:]...)
			mb.hh.Reset()
			mb.hh.Write(smh[4:20])
			checksum := mb.hh.Sum(nil)
			nbuf = append(nbuf, checksum...)
		}
		// Always set last.
		mb.last.seq = seq &^ ebit

		// Advance to next record.
		index += rl
	}

	// Check for encryption.
	if mb.bek != nil && len(nbuf) > 0 {
		// Recreate to reset counter.
		rbek, err := genBlockEncryptionKey(mb.fs.fcfg.Cipher, mb.seed, mb.nonce)
		if err != nil {
			return
		}
		rbek.XORKeyStream(nbuf, nbuf)
	}

	// Close FDs first.
	mb.closeFDsLocked()

	// We will write to a new file and mv/rename it in case of failure.
	mfn := filepath.Join(filepath.Join(mb.fs.fcfg.StoreDir, msgDir), fmt.Sprintf(newScan, mb.index))
	if err := os.WriteFile(mfn, nbuf, defaultFilePerms); err != nil {
		os.Remove(mfn)
		return
	}
	if err := os.Rename(mfn, mb.mfn); err != nil {
		os.Remove(mfn)
		return
	}

	// Remove index file and wipe delete map, then rebuild.
	mb.deleteDmap()
	mb.rebuildStateLocked()

	// If we entered with the msgs loaded make sure to reload them.
	if wasLoaded {
		mb.loadMsgsWithLock()
	}
}

// Empty out our dmap.
func (mb *msgBlock) deleteDmap() {
	mb.dmap.Empty()
}

// Grab info from a slot.
// Lock should be held.
func (mb *msgBlock) slotInfo(slot int) (uint32, uint32, bool, error) {
	if mb.cache == nil || slot >= len(mb.cache.idx) {
		return 0, 0, false, errPartialCache
	}

	bi := mb.cache.idx[slot]
	ri, hashChecked := (bi &^ hbit), (bi&hbit) != 0

	// If this is a deleted slot return here.
	if bi == dbit {
		return 0, 0, false, errDeletedMsg
	}

	// Determine record length
	var rl uint32
	if len(mb.cache.idx) > slot+1 {
		ni := mb.cache.idx[slot+1] &^ hbit
		rl = ni - ri
	} else {
		rl = mb.cache.lrl
	}
	if rl < msgHdrSize {
		return 0, 0, false, errBadMsg
	}
	return uint32(ri), rl, hashChecked, nil
}

func (fs *fileStore) isClosed() bool {
	fs.mu.RLock()
	closed := fs.closed
	fs.mu.RUnlock()
	return closed
}

// Will spin up our flush loop.
func (mb *msgBlock) spinUpFlushLoop() {
	mb.mu.Lock()
	defer mb.mu.Unlock()

	// Are we already running or closed?
	if mb.flusher || mb.closed {
		return
	}
	mb.flusher = true
	mb.fch = make(chan struct{}, 1)
	mb.qch = make(chan struct{})
	fch, qch := mb.fch, mb.qch

	go mb.flushLoop(fch, qch)
}

// Raw low level kicker for flush loops.
func kickFlusher(fch chan struct{}) {
	if fch != nil {
		select {
		case fch <- struct{}{}:
		default:
		}
	}
}

// Kick flusher for this message block.
func (mb *msgBlock) kickFlusher() {
	mb.mu.RLock()
	defer mb.mu.RUnlock()
	kickFlusher(mb.fch)
}

func (mb *msgBlock) setInFlusher() {
	mb.mu.Lock()
	mb.flusher = true
	mb.mu.Unlock()
}

func (mb *msgBlock) clearInFlusher() {
	mb.mu.Lock()
	mb.flusher = false
	mb.mu.Unlock()
}

// flushLoop watches for messages, index info, or recently closed msg block updates.
func (mb *msgBlock) flushLoop(fch, qch chan struct{}) {
	mb.setInFlusher()
	defer mb.clearInFlusher()

	for {
		select {
		case <-fch:
			// If we have pending messages process them first.
			if waiting := mb.pendingWriteSize(); waiting != 0 {
				ts := 1 * time.Millisecond
				var waited time.Duration

				for waiting < coalesceMinimum {
					time.Sleep(ts)
					select {
					case <-qch:
						return
					default:
					}
					newWaiting := mb.pendingWriteSize()
					if waited = waited + ts; waited > maxFlushWait || newWaiting <= waiting {
						break
					}
					waiting = newWaiting
					ts *= 2
				}
				mb.flushPendingMsgs()
				// Check if we are no longer the last message block. If we are
				// not we can close FDs and exit.
				mb.fs.mu.RLock()
				notLast := mb != mb.fs.lmb
				mb.fs.mu.RUnlock()
				if notLast {
					if err := mb.closeFDs(); err == nil {
						return
					}
				}
			}
		case <-qch:
			return
		}
	}
}

// Lock should be held.
func (mb *msgBlock) eraseMsg(seq uint64, ri, rl int) error {
	var le = binary.LittleEndian
	var hdr [msgHdrSize]byte

	le.PutUint32(hdr[0:], uint32(rl))
	le.PutUint64(hdr[4:], seq|ebit)
	le.PutUint64(hdr[12:], 0)
	le.PutUint16(hdr[20:], 0)

	// Randomize record
	data := make([]byte, rl-emptyRecordLen)
	rand.Read(data)

	// Now write to underlying buffer.
	var b bytes.Buffer
	b.Write(hdr[:])
	b.Write(data)

	// Calculate hash.
	mb.hh.Reset()
	mb.hh.Write(hdr[4:20])
	mb.hh.Write(data)
	checksum := mb.hh.Sum(nil)
	// Write to msg record.
	b.Write(checksum)

	// Update both cache and disk.
	nbytes := b.Bytes()

	// Cache
	if ri >= mb.cache.off {
		li := ri - mb.cache.off
		buf := mb.cache.buf[li : li+rl]
		copy(buf, nbytes)
	}

	// Disk
	if mb.cache.off+mb.cache.wp > ri {
		mfd, err := os.OpenFile(mb.mfn, os.O_RDWR, defaultFilePerms)
		if err != nil {
			return err
		}
		defer mfd.Close()
		if _, err = mfd.WriteAt(nbytes, int64(ri)); err == nil {
			mfd.Sync()
		}
		if err != nil {
			return err
		}
	}
	return nil
}

// Truncate this message block to the storedMsg.
func (mb *msgBlock) truncate(sm *StoreMsg) (nmsgs, nbytes uint64, err error) {
	// Make sure we are loaded to process messages etc.
	if err := mb.loadMsgs(); err != nil {
		return 0, 0, err
	}

	// Calculate new eof using slot info from our new last sm.
	ri, rl, _, err := mb.slotInfo(int(sm.seq - mb.cache.fseq))
	if err != nil {
		return 0, 0, err
	}
	// Calculate new eof.
	eof := int64(ri + rl)

	var purged, bytes uint64

	mb.mu.Lock()

	checkDmap := mb.dmap.Size() > 0
	var smv StoreMsg

	for seq := mb.last.seq; seq > sm.seq; seq-- {
		if checkDmap {
			if mb.dmap.Exists(seq) {
				// Delete and skip to next.
				mb.dmap.Delete(seq)
				checkDmap = !mb.dmap.IsEmpty()
				continue
			}
		}
		// We should have a valid msg to calculate removal stats.
		if m, err := mb.cacheLookup(seq, &smv); err == nil {
			if mb.msgs > 0 {
				rl := fileStoreMsgSize(m.subj, m.hdr, m.msg)
				mb.msgs--
				if rl > mb.bytes {
					rl = mb.bytes
				}
				mb.bytes -= rl
				mb.rbytes -= rl
				// For return accounting.
				purged++
				bytes += uint64(rl)
			}
		}
	}

	// If the block is compressed then we have to load it into memory
	// and decompress it, truncate it and then write it back out.
	// Otherwise, truncate the file itself and close the descriptor.
	if mb.cmp != NoCompression {
		buf, err := mb.loadBlock(nil)
		if err != nil {
			return 0, 0, fmt.Errorf("failed to load block from disk: %w", err)
		}
		if mb.bek != nil && len(buf) > 0 {
			bek, err := genBlockEncryptionKey(mb.fs.fcfg.Cipher, mb.seed, mb.nonce)
			if err != nil {
				return 0, 0, err
			}
			mb.bek = bek
			mb.bek.XORKeyStream(buf, buf)
		}
		buf, err = mb.decompressIfNeeded(buf)
		if err != nil {
			return 0, 0, fmt.Errorf("failed to decompress block: %w", err)
		}
		buf = buf[:eof]
		copy(mb.lchk[0:], buf[:len(buf)-checksumSize])
		buf, err = mb.cmp.Compress(buf)
		if err != nil {
			return 0, 0, fmt.Errorf("failed to recompress block: %w", err)
		}
		meta := &CompressionInfo{
			Algorithm:    mb.cmp,
			OriginalSize: uint64(eof),
		}
		buf = append(meta.MarshalMetadata(), buf...)
		if mb.bek != nil && len(buf) > 0 {
			bek, err := genBlockEncryptionKey(mb.fs.fcfg.Cipher, mb.seed, mb.nonce)
			if err != nil {
				return 0, 0, err
			}
			mb.bek = bek
			mb.bek.XORKeyStream(buf, buf)
		}
		n, err := mb.writeAt(buf, 0)
		if err != nil {
			return 0, 0, fmt.Errorf("failed to rewrite compressed block: %w", err)
		}
		if n != len(buf) {
			return 0, 0, fmt.Errorf("short write (%d != %d)", n, len(buf))
		}
		mb.mfd.Truncate(int64(len(buf)))
		mb.mfd.Sync()
	} else if mb.mfd != nil {
		mb.mfd.Truncate(eof)
		mb.mfd.Sync()
		// Update our checksum.
		var lchk [8]byte
		mb.mfd.ReadAt(lchk[:], eof-8)
		copy(mb.lchk[0:], lchk[:])
	} else {
		mb.mu.Unlock()
		return 0, 0, fmt.Errorf("failed to truncate msg block %d, file not open", mb.index)
	}

	// Update our last msg.
	mb.last.seq = sm.seq
	mb.last.ts = sm.ts

	// Clear our cache.
	mb.clearCacheAndOffset()

	// Redo per subject info for this block.
	mb.resetPerSubjectInfo()

	mb.mu.Unlock()

	// Load msgs again.
	mb.loadMsgs()

	return purged, bytes, nil
}

// Lock should be held.
func (mb *msgBlock) isEmpty() bool {
	return mb.first.seq > mb.last.seq
}

// Lock should be held.
func (mb *msgBlock) selectNextFirst() {
	var seq uint64
	for seq = mb.first.seq + 1; seq <= mb.last.seq; seq++ {
		if mb.dmap.Exists(seq) {
			// We will move past this so we can delete the entry.
			mb.dmap.Delete(seq)
		} else {
			break
		}
	}
	// Set new first sequence.
	mb.first.seq = seq

	// Check if we are empty..
	if mb.isEmpty() {
		mb.first.ts = 0
		return
	}

	// Need to get the timestamp.
	// We will try the cache direct and fallback if needed.
	var smv StoreMsg
	sm, _ := mb.cacheLookup(seq, &smv)
	if sm == nil {
		// Slow path, need to unlock.
		mb.mu.Unlock()
		sm, _, _ = mb.fetchMsg(seq, &smv)
		mb.mu.Lock()
	}
	if sm != nil {
		mb.first.ts = sm.ts
	} else {
		mb.first.ts = 0
	}
}

// Select the next FirstSeq
// Lock should be held.
func (fs *fileStore) selectNextFirst() {
	if len(fs.blks) > 0 {
		mb := fs.blks[0]
		mb.mu.RLock()
		fs.state.FirstSeq = mb.first.seq
		fs.state.FirstTime = time.Unix(0, mb.first.ts).UTC()
		mb.mu.RUnlock()
	} else {
		// Could not find anything, so treat like purge
		fs.state.FirstSeq = fs.state.LastSeq + 1
		fs.state.FirstTime = time.Time{}
	}
}

// Lock should be held.
func (mb *msgBlock) resetCacheExpireTimer(td time.Duration) {
	if td == 0 {
		td = mb.cexp
	}
	if mb.ctmr == nil {
		mb.ctmr = time.AfterFunc(td, mb.expireCache)
	} else {
		mb.ctmr.Reset(td)
	}
}

// Lock should be held.
func (mb *msgBlock) startCacheExpireTimer() {
	mb.resetCacheExpireTimer(0)
}

// Used when we load in a message block.
// Lock should be held.
func (mb *msgBlock) clearCacheAndOffset() {
	// Reset linear scan tracker.
	mb.llseq = 0
	if mb.cache != nil {
		mb.cache.off = 0
		mb.cache.wp = 0
	}
	mb.clearCache()
}

// Lock should be held.
func (mb *msgBlock) clearCache() {
	if mb.ctmr != nil && mb.fss == nil {
		mb.ctmr.Stop()
		mb.ctmr = nil
	}

	if mb.cache == nil {
		return
	}

	buf := mb.cache.buf
	if mb.cache.off == 0 {
		mb.cache = nil
	} else {
		// Clear msgs and index.
		mb.cache.buf = nil
		mb.cache.idx = nil
		mb.cache.wp = 0
	}
	recycleMsgBlockBuf(buf)
}

// Called to possibly expire a message block cache.
func (mb *msgBlock) expireCache() {
	mb.mu.Lock()
	defer mb.mu.Unlock()
	mb.expireCacheLocked()
}

func (mb *msgBlock) tryForceExpireCache() {
	mb.mu.Lock()
	defer mb.mu.Unlock()
	mb.tryForceExpireCacheLocked()
}

// We will attempt to force expire this by temporarily clearing the last load time.
func (mb *msgBlock) tryForceExpireCacheLocked() {
	llts := mb.llts
	mb.llts = 0
	mb.expireCacheLocked()
	mb.llts = llts
}

// This is for expiration of the write cache, which will be partial with fip.
// So we want to bypass the Pools here.
// Lock should be held.
func (mb *msgBlock) tryExpireWriteCache() []byte {
	if mb.cache == nil {
		return nil
	}
	lwts, buf, llts, nra := mb.lwts, mb.cache.buf, mb.llts, mb.cache.nra
	mb.lwts, mb.cache.nra = 0, true
	mb.expireCacheLocked()
	mb.lwts = lwts
	if mb.cache != nil {
		mb.cache.nra = nra
	}
	// We could check for a certain time since last load, but to be safe just reuse if no loads at all.
	if llts == 0 && (mb.cache == nil || mb.cache.buf == nil) {
		// Clear last write time since we now are about to move on to a new lmb.
		mb.lwts = 0
		return buf[:0]
	}
	return nil
}

// Lock should be held.
func (mb *msgBlock) expireCacheLocked() {
	if mb.cache == nil && mb.fss == nil {
		if mb.ctmr != nil {
			mb.ctmr.Stop()
			mb.ctmr = nil
		}
		return
	}

	// Can't expire if we still have pending.
	if mb.cache != nil && len(mb.cache.buf)-int(mb.cache.wp) > 0 {
		mb.resetCacheExpireTimer(mb.cexp)
		return
	}

	// Grab timestamp to compare.
	tns := time.Now().UnixNano()

	// For the core buffer of messages, we care about reads and writes, but not removes.
	bufts := mb.llts
	if mb.lwts > bufts {
		bufts = mb.lwts
	}

	// Check for activity on the cache that would prevent us from expiring.
	if tns-bufts <= int64(mb.cexp) {
		mb.resetCacheExpireTimer(mb.cexp - time.Duration(tns-bufts))
		return
	}

	// If we are here we will at least expire the core msg buffer.
	// We need to capture offset in case we do a write next before a full load.
	if mb.cache != nil {
		mb.cache.off += len(mb.cache.buf)
		if !mb.cache.nra {
			recycleMsgBlockBuf(mb.cache.buf)
		}
		mb.cache.buf = nil
		mb.cache.wp = 0
	}

	// Check if we can clear out our fss and idx unless under force expire.
	// We used to hold onto the idx longer but removes need buf now so no point.
	mb.fss = nil
	mb.clearCache()
}

func (fs *fileStore) startAgeChk() {
	if fs.ageChk == nil && fs.cfg.MaxAge != 0 {
		fs.ageChk = time.AfterFunc(fs.cfg.MaxAge, fs.expireMsgs)
	}
}

// Lock should be held.
func (fs *fileStore) resetAgeChk(delta int64) {
	if fs.cfg.MaxAge == 0 {
		return
	}

	fireIn := fs.cfg.MaxAge
	if delta > 0 && time.Duration(delta) < fireIn {
		fireIn = time.Duration(delta)
	}
	if fs.ageChk != nil {
		fs.ageChk.Reset(fireIn)
	} else {
		fs.ageChk = time.AfterFunc(fireIn, fs.expireMsgs)
	}
}

// Lock should be held.
func (fs *fileStore) cancelAgeChk() {
	if fs.ageChk != nil {
		fs.ageChk.Stop()
		fs.ageChk = nil
	}
}

// Will expire msgs that are too old.
func (fs *fileStore) expireMsgs() {
	// We need to delete one by one here and can not optimize for the time being.
	// Reason is that we need more information to adjust ack pending in consumers.
	var smv StoreMsg
	var sm *StoreMsg
	fs.mu.RLock()
	maxAge := int64(fs.cfg.MaxAge)
	minAge := time.Now().UnixNano() - maxAge
	fs.mu.RUnlock()

	for sm, _ = fs.msgForSeq(0, &smv); sm != nil && sm.ts <= minAge; sm, _ = fs.msgForSeq(0, &smv) {
		fs.mu.Lock()
		fs.removeMsgViaLimits(sm.seq)
		fs.mu.Unlock()
		// Recalculate in case we are expiring a bunch.
		minAge = time.Now().UnixNano() - maxAge
	}

	fs.mu.Lock()
	defer fs.mu.Unlock()

	// Onky cancel if no message left, not on potential lookup error that would result in sm == nil.
	if fs.state.Msgs == 0 {
		fs.cancelAgeChk()
	} else {
		if sm == nil {
			fs.resetAgeChk(0)
		} else {
			fs.resetAgeChk(sm.ts - minAge)
		}
	}
}

// Lock should be held.
func (fs *fileStore) checkAndFlushAllBlocks() {
	for _, mb := range fs.blks {
		if mb.pendingWriteSize() > 0 {
			// Since fs lock is held need to pull this apart in case we need to rebuild state.
			mb.mu.Lock()
			ld, _ := mb.flushPendingMsgsLocked()
			mb.mu.Unlock()
			if ld != nil {
				fs.rebuildStateLocked(ld)
			}
		}
	}
}

// This will check all the checksums on messages and report back any sequence numbers with errors.
func (fs *fileStore) checkMsgs() *LostStreamData {
	fs.mu.Lock()
	defer fs.mu.Unlock()

	fs.checkAndFlushAllBlocks()

	// Clear any global subject state.
	fs.psim = make(map[string]*psi)

	for _, mb := range fs.blks {
		// FIXME(dlc) - check tombstones here too?
		if ld, _, err := mb.rebuildState(); err != nil && ld != nil {
			// Rebuild fs state too.
			mb.fs.rebuildStateLocked(ld)
		}
		fs.populateGlobalPerSubjectInfo(mb)
	}

	return fs.ld
}

// Lock should be held.
func (mb *msgBlock) enableForWriting(fip bool) error {
	if mb == nil {
		return errNoMsgBlk
	}
	if mb.mfd != nil {
		return nil
	}
	mfd, err := os.OpenFile(mb.mfn, os.O_CREATE|os.O_RDWR, defaultFilePerms)
	if err != nil {
		return fmt.Errorf("error opening msg block file [%q]: %v", mb.mfn, err)
	}
	mb.mfd = mfd

	// Spin up our flusher loop if needed.
	if !fip {
		mb.spinUpFlushLoop()
	}

	return nil
}

// Helper function to place a delete tombstone.
// Lock should be held.
func (mb *msgBlock) writeTombstone(seq uint64, ts int64) error {
	return mb.writeMsgRecord(emptyRecordLen, seq|tbit, _EMPTY_, nil, nil, ts, true)
}

// Will write the message record to the underlying message block.
// filestore lock will be held.
func (mb *msgBlock) writeMsgRecord(rl, seq uint64, subj string, mhdr, msg []byte, ts int64, flush bool) error {
	mb.mu.Lock()
	defer mb.mu.Unlock()

	// Enable for writing if our mfd is not open.
	if mb.mfd == nil {
		if err := mb.enableForWriting(flush); err != nil {
			return err
		}
	}

	// Make sure we have a cache setup.
	if mb.cache == nil {
		mb.setupWriteCache(nil)
	}

	// Check if we are tracking per subject for our simple state.
	// Do this before changing the cache that would trigger a flush pending msgs call
	// if we needed to regenerate the per subject info.
	if len(subj) > 0 && !mb.noTrack {
		if err := mb.ensurePerSubjectInfoLoaded(); err != nil {
			return err
		}
		if ss := mb.fss[subj]; ss != nil {
			ss.Msgs++
			ss.Last = seq
		} else {
			mb.fss[subj] = &SimpleState{Msgs: 1, First: seq, Last: seq}
		}
	}

	// Indexing
	index := len(mb.cache.buf) + int(mb.cache.off)

	// Formats
	// Format with no header
	// total_len(4) sequence(8) timestamp(8) subj_len(2) subj msg hash(8)
	// With headers, high bit on total length will be set.
	// total_len(4) sequence(8) timestamp(8) subj_len(2) subj hdr_len(4) hdr msg hash(8)

	// First write header, etc.
	var le = binary.LittleEndian
	var hdr [msgHdrSize]byte

	l := uint32(rl)
	hasHeaders := len(mhdr) > 0
	if hasHeaders {
		l |= hbit
	}

	le.PutUint32(hdr[0:], l)
	le.PutUint64(hdr[4:], seq)
	le.PutUint64(hdr[12:], uint64(ts))
	le.PutUint16(hdr[20:], uint16(len(subj)))

	// Now write to underlying buffer.
	mb.cache.buf = append(mb.cache.buf, hdr[:]...)
	mb.cache.buf = append(mb.cache.buf, subj...)

	if hasHeaders {
		var hlen [4]byte
		le.PutUint32(hlen[0:], uint32(len(mhdr)))
		mb.cache.buf = append(mb.cache.buf, hlen[:]...)
		mb.cache.buf = append(mb.cache.buf, mhdr...)
	}
	mb.cache.buf = append(mb.cache.buf, msg...)

	// Calculate hash.
	mb.hh.Reset()
	mb.hh.Write(hdr[4:20])
	mb.hh.Write([]byte(subj))
	if hasHeaders {
		mb.hh.Write(mhdr)
	}
	mb.hh.Write(msg)
	checksum := mb.hh.Sum(nil)
	// Grab last checksum
	copy(mb.lchk[0:], checksum)

	// Update write through cache.
	// Write to msg record.
	mb.cache.buf = append(mb.cache.buf, checksum...)
	mb.cache.lrl = uint32(rl)

	// Set cache timestamp for last store.
	mb.lwts = ts

	// Only update index and do accounting if not a delete tombstone.
	if seq&tbit == 0 {
		// Strip ebit if set.
		seq = seq &^ ebit
		if mb.cache.fseq == 0 {
			mb.cache.fseq = seq
		}
		// Write index
		mb.cache.idx = append(mb.cache.idx, uint32(index)|hbit)
		// Accounting
		mb.updateAccounting(seq, ts, rl)
	}

	fch, werr := mb.fch, mb.werr

	// If we should be flushing, or had a write error, do so here.
	if flush || werr != nil {
		ld, err := mb.flushPendingMsgsLocked()
		if ld != nil && mb.fs != nil {
			// We have the mb lock here, this needs the mb locks so do in its own go routine.
			go mb.fs.rebuildState(ld)
		}
		if err != nil {
			return err
		}
	} else {
		// Kick the flusher here.
		kickFlusher(fch)
	}

	return nil
}

// How many bytes pending to be written for this message block.
func (mb *msgBlock) pendingWriteSize() int {
	if mb == nil {
		return 0
	}

	mb.mu.RLock()
	defer mb.mu.RUnlock()

	var pending int
	if !mb.closed && mb.mfd != nil && mb.cache != nil {
		pending = len(mb.cache.buf) - int(mb.cache.wp)
	}
	return pending
}

// Try to close our FDs if we can.
func (mb *msgBlock) closeFDs() error {
	mb.mu.Lock()
	defer mb.mu.Unlock()
	return mb.closeFDsLocked()
}

func (mb *msgBlock) closeFDsLocked() error {
	if buf, _ := mb.bytesPending(); len(buf) > 0 {
		return errPendingData
	}
	mb.closeFDsLockedNoCheck()
	return nil
}

func (mb *msgBlock) closeFDsLockedNoCheck() {
	if mb.mfd != nil {
		mb.mfd.Close()
		mb.mfd = nil
	}
}

// bytesPending returns the buffer to be used for writing to the underlying file.
// This marks we are in flush and will return nil if asked again until cleared.
// Lock should be held.
func (mb *msgBlock) bytesPending() ([]byte, error) {
	if mb == nil || mb.mfd == nil {
		return nil, errNoPending
	}
	if mb.cache == nil {
		return nil, errNoCache
	}
	if len(mb.cache.buf) <= mb.cache.wp {
		return nil, errNoPending
	}
	buf := mb.cache.buf[mb.cache.wp:]
	if len(buf) == 0 {
		return nil, errNoPending
	}
	return buf, nil
}

// Returns the current blkSize including deleted msgs etc.
func (mb *msgBlock) blkSize() uint64 {
	mb.mu.RLock()
	nb := mb.rbytes
	mb.mu.RUnlock()
	return nb
}

// Update accounting on a write msg.
// Lock should be held.
func (mb *msgBlock) updateAccounting(seq uint64, ts int64, rl uint64) {
	isDeleted := seq&ebit != 0
	if isDeleted {
		seq = seq &^ ebit
	}

	if (mb.first.seq == 0 || mb.first.ts == 0) && seq >= mb.first.seq {
		mb.first.seq = seq
		mb.first.ts = ts
	}
	// Need atomics here for selectMsgBlock speed.
	atomic.StoreUint64(&mb.last.seq, seq)
	mb.last.ts = ts
	mb.rbytes += rl
	if !isDeleted {
		mb.bytes += rl
		mb.msgs++
	}
}

// Lock should be held.
func (fs *fileStore) writeMsgRecord(seq uint64, ts int64, subj string, hdr, msg []byte) (uint64, error) {
	var err error

	// Get size for this message.
	rl := fileStoreMsgSize(subj, hdr, msg)
	if rl&hbit != 0 {
		return 0, ErrMsgTooLarge
	}
	// Grab our current last message block.
	mb := fs.lmb

	// Mark as dirty for stream state.
	fs.dirty++

	if mb == nil || mb.msgs > 0 && mb.blkSize()+rl > fs.fcfg.BlockSize {
		if mb != nil && fs.fcfg.Compression != NoCompression {
			// We've now reached the end of this message block, if we want
			// to compress blocks then now's the time to do it.
			go mb.recompressOnDiskIfNeeded()
		}
		if mb, err = fs.newMsgBlockForWrite(); err != nil {
			return 0, err
		}
	}

	// Ask msg block to store in write through cache.
	err = mb.writeMsgRecord(rl, seq, subj, hdr, msg, ts, fs.fip)

	return rl, err
}

func (mb *msgBlock) recompressOnDiskIfNeeded() error {
	// Wait for disk I/O slots to become available. This prevents us from
	// running away with system resources.
	<-dios
	defer func() {
		dios <- struct{}{}
	}()

	alg := mb.fs.fcfg.Compression
	mb.mu.Lock()
	defer mb.mu.Unlock()

	origFN := mb.mfn                    // The original message block on disk.
	tmpFN := mb.mfn + compressTmpSuffix // The compressed block will be written here.

	// Open up the file block and read in the entire contents into memory.
	// One of two things will happen:
	// 1. The block will be compressed already and have a valid metadata
	//    header, in which case we do nothing.
	// 2. The block will be uncompressed, in which case we will compress it
	//    and then write it back out to disk, reencrypting if necessary.
	origBuf, err := os.ReadFile(origFN)
	if err != nil {
		return fmt.Errorf("failed to read original block from disk: %w", err)
	}

	// If the block is encrypted then we will need to decrypt it before
	// doing anything. We always encrypt after compressing because then the
	// compression can be as efficient as possible on the raw data, whereas
	// the encrypted ciphertext will not compress anywhere near as well.
	// The block encryption also covers the optional compression metadata.
	if mb.bek != nil && len(origBuf) > 0 {
		bek, err := genBlockEncryptionKey(mb.fs.fcfg.Cipher, mb.seed, mb.nonce)
		if err != nil {
			return err
		}
		mb.bek = bek
		mb.bek.XORKeyStream(origBuf, origBuf)
	}

	meta := &CompressionInfo{}
	if _, err := meta.UnmarshalMetadata(origBuf); err != nil {
		// An error is only returned here if there's a problem with parsing
		// the metadata. If the file has no metadata at all, no error is
		// returned and the algorithm defaults to no compression.
		return fmt.Errorf("failed to read existing metadata header: %w", err)
	}
	if meta.Algorithm == alg {
		// The block is already compressed with the chosen algorithm so there
		// is nothing else to do. This is not a common case, it is here only
		// to ensure we don't do unnecessary work in case something asked us
		// to recompress an already compressed block with the same algorithm.
		return nil
	} else if alg != NoCompression {
		// The block is already compressed using some algorithm, so we need
		// to decompress the block using the existing algorithm before we can
		// recompress it with the new one.
		if origBuf, err = meta.Algorithm.Decompress(origBuf); err != nil {
			return fmt.Errorf("failed to decompress original block: %w", err)
		}
	}

	// Rather than modifying the existing block on disk (which is a dangerous
	// operation if something goes wrong), create a new temporary file. We will
	// write out the new block here and then swap the files around afterwards
	// once everything else has succeeded correctly.
	tmpFD, err := os.OpenFile(tmpFN, os.O_CREATE|os.O_TRUNC|os.O_WRONLY, defaultFilePerms)
	if err != nil {
		return fmt.Errorf("failed to create temporary file: %w", err)
	}

	// The original buffer at this point is uncompressed, so we will now compress
	// it if needed. Note that if the selected algorithm is NoCompression, the
	// Compress function will just return the input buffer unmodified.
	cmpBuf, err := alg.Compress(origBuf)
	if err != nil {
		return fmt.Errorf("failed to compress block: %w", err)
	}

	// We only need to write out the metadata header if compression is enabled.
	// If we're trying to uncompress the file on disk at this point, don't bother
	// writing metadata.
	if alg != NoCompression {
		meta := &CompressionInfo{
			Algorithm:    alg,
			OriginalSize: uint64(len(origBuf)),
		}
		cmpBuf = append(meta.MarshalMetadata(), cmpBuf...)
	}

	// Re-encrypt the block if necessary.
	if mb.bek != nil && len(cmpBuf) > 0 {
		bek, err := genBlockEncryptionKey(mb.fs.fcfg.Cipher, mb.seed, mb.nonce)
		if err != nil {
			return err
		}
		mb.bek = bek
		mb.bek.XORKeyStream(cmpBuf, cmpBuf)
	}

	// Write the new block data (which might be compressed or encrypted) to the
	// temporary file.
	errorCleanup := func(err error) error {
		tmpFD.Close()
		os.Remove(tmpFN)
		return err
	}
	if n, err := tmpFD.Write(cmpBuf); err != nil {
		return errorCleanup(fmt.Errorf("failed to write to temporary file: %w", err))
	} else if n != len(cmpBuf) {
		return errorCleanup(fmt.Errorf("short write to temporary file (%d != %d)", n, len(cmpBuf)))
	}
	if err := tmpFD.Sync(); err != nil {
		return errorCleanup(fmt.Errorf("failed to sync temporary file: %w", err))
	}
	if err := tmpFD.Close(); err != nil {
		return errorCleanup(fmt.Errorf("failed to close temporary file: %w", err))
	}

	// Now replace the original file with the newly updated temp file.
	if err := os.Rename(tmpFN, origFN); err != nil {
		return fmt.Errorf("failed to move temporary file into place: %w", err)
	}

	// Since the message block might be retained in memory, make sure the
	// compression algorithm is up-to-date, since this will be needed when
	// compacting or truncating.
	mb.cmp = alg
	return nil
}

func (mb *msgBlock) decompressIfNeeded(buf []byte) ([]byte, error) {
	var meta CompressionInfo
	if n, err := meta.UnmarshalMetadata(buf); err != nil {
		// There was a problem parsing the metadata header of the block.
		// If there's no metadata header, an error isn't returned here,
		// we will instead just use default values of no compression.
		return nil, err
	} else if n == 0 {
		// There were no metadata bytes, so we assume the block is not
		// compressed and return it as-is.
		return buf, nil
	} else {
		// Metadata was present so it's quite likely the block contents
		// are compressed. If by any chance the metadata claims that the
		// block is uncompressed, then the input slice is just returned
		// unmodified.
		return meta.Algorithm.Decompress(buf[n:])
	}
}

// Sync msg and index files as needed. This is called from a timer.
func (fs *fileStore) syncBlocks() {
	fs.mu.RLock()
	if fs.closed {
		fs.mu.RUnlock()
		return
	}
	blks := append([]*msgBlock(nil), fs.blks...)
	fs.mu.RUnlock()

	for _, mb := range blks {
		// Flush anything that may be pending.
		if mb.pendingWriteSize() > 0 {
			mb.flushPendingMsgs()
		}
		// Do actual sync. Hold lock for consistency.
		mb.mu.Lock()
		if !mb.closed {
			if mb.mfd != nil {
				mb.mfd.Sync()
			}
			// See if we can close FDs due to being idle.
			if mb.mfd != nil && mb.sinceLastWriteActivity() > closeFDsIdle {
				mb.dirtyCloseWithRemove(false)
			}
		}
		mb.mu.Unlock()
	}

	fs.mu.Lock()
	fs.syncTmr = time.AfterFunc(fs.fcfg.SyncInterval, fs.syncBlocks)
	fs.mu.Unlock()
}

// Select the message block where this message should be found.
// Return nil if not in the set.
// Read lock should be held.
func (fs *fileStore) selectMsgBlock(seq uint64) *msgBlock {
	_, mb := fs.selectMsgBlockWithIndex(seq)
	return mb
}

func (fs *fileStore) selectMsgBlockWithIndex(seq uint64) (int, *msgBlock) {
	// Check for out of range.
	if seq < fs.state.FirstSeq || seq > fs.state.LastSeq {
		return -1, nil
	}

	const linearThresh = 32
	nb := len(fs.blks) - 1

	if nb < linearThresh {
		for i, mb := range fs.blks {
			if seq <= atomic.LoadUint64(&mb.last.seq) {
				return i, mb
			}
		}
		return -1, nil
	}

	// Do traditional binary search here since we know the blocks are sorted by sequence first and last.
	for low, high, mid := 0, nb, nb/2; low <= high; mid = (low + high) / 2 {
		mb := fs.blks[mid]
		// Right now these atomic loads do not factor in, so fine to leave. Was considering
		// uplifting these to fs scope to avoid atomic load but not needed.
		first, last := atomic.LoadUint64(&mb.first.seq), atomic.LoadUint64(&mb.last.seq)
		if seq > last {
			low = mid + 1
		} else if seq < first {
			high = mid - 1
		} else {
			return mid, mb
		}
	}

	return -1, nil
}

// Select the message block where this message should be found.
// Return nil if not in the set.
func (fs *fileStore) selectMsgBlockForStart(minTime time.Time) *msgBlock {
	fs.mu.RLock()
	defer fs.mu.RUnlock()

	t := minTime.UnixNano()
	for _, mb := range fs.blks {
		mb.mu.RLock()
		found := t <= mb.last.ts
		mb.mu.RUnlock()
		if found {
			return mb
		}
	}
	return nil
}

// Index a raw msg buffer.
// Lock should be held.
func (mb *msgBlock) indexCacheBuf(buf []byte) error {
	var le = binary.LittleEndian

	var fseq, pseq uint64
	var idx []uint32
	var index uint32

	if mb.cache == nil {
		// Approximation, may adjust below.
		fseq = mb.first.seq
		idx = make([]uint32, 0, mb.msgs)
		mb.cache = &cache{}
	} else {
		fseq = mb.cache.fseq
		idx = mb.cache.idx
		if len(idx) == 0 {
			idx = make([]uint32, 0, mb.msgs)
		}
		index = uint32(len(mb.cache.buf))
		buf = append(mb.cache.buf, buf...)
	}

	// Create FSS if we should track.
	if !mb.noTrack {
		mb.fss = make(map[string]*SimpleState)
	}

	lbuf := uint32(len(buf))
	for index < lbuf {
		if index+msgHdrSize > lbuf {
			return errCorruptState
		}
		hdr := buf[index : index+msgHdrSize]
		rl, seq, slen := le.Uint32(hdr[0:]), le.Uint64(hdr[4:]), int(le.Uint16(hdr[20:]))

		// Clear any headers bit that could be set.
		rl &^= hbit
		dlen := int(rl) - msgHdrSize

		// Do some quick sanity checks here.
		if dlen < 0 || slen > (dlen-recordHashSize) || dlen > int(rl) || index+rl > lbuf || rl > rlBadThresh {
			// This means something is off.
			// TODO(dlc) - Add into bad list?
			return errCorruptState
		}

		// Check for tombstones which we can skip in terms of indexing.
		if seq&tbit != 0 {
			index += rl
			continue
		}

<<<<<<< HEAD
		// Clear any erase bits.
		erased := seq&ebit != 0
=======
		// Clear erase bit.
>>>>>>> 887a4ae6
		seq = seq &^ ebit

		// We defer checksum checks to individual msg cache lookups to amortorize costs and
		// not introduce latency for first message from a newly loaded block.
		if seq >= mb.first.seq {
			// Track that we do not have holes.
			// Not expected but did see it in the field.
			if pseq > 0 && seq != pseq+1 {
				for dseq := pseq + 1; dseq < seq; dseq++ {
					idx = append(idx, dbit)
					mb.dmap.Insert(dseq)
				}
			}
			pseq = seq
			// Add to our index.
			idx = append(idx, index)
			mb.cache.lrl = uint32(rl)
			// Adjust if we guessed wrong.
			if seq != 0 && seq < fseq {
				fseq = seq
			}

			// Handle FSS inline here.
			if slen > 0 && !mb.noTrack && !erased && !mb.dmap.Exists(seq) {
				bsubj := buf[index+msgHdrSize : index+msgHdrSize+uint32(slen)]
				if ss := mb.fss[string(bsubj)]; ss != nil {
					ss.Msgs++
					ss.Last = seq
				} else {
					subj := mb.subjString(bsubj)
					mb.fss[subj] = &SimpleState{Msgs: 1, First: seq, Last: seq}
				}
			}
		}
		index += rl
	}

	mb.cache.buf = buf
	mb.cache.idx = idx
	mb.cache.fseq = fseq
	mb.cache.wp += int(lbuf)

	return nil
}

// flushPendingMsgs writes out any messages for this message block.
func (mb *msgBlock) flushPendingMsgs() error {
	mb.mu.Lock()
	fsLostData, err := mb.flushPendingMsgsLocked()
	fs := mb.fs
	mb.mu.Unlock()

	// Signals us that we need to rebuild filestore state.
	if fsLostData != nil && fs != nil {
		// Rebuild fs state too.
		fs.rebuildState(fsLostData)
	}
	return err
}

// Write function for actual data.
// mb.mfd should not be nil.
// Lock should held.
func (mb *msgBlock) writeAt(buf []byte, woff int64) (int, error) {
	// Used to mock write failures.
	if mb.mockWriteErr {
		// Reset on trip.
		mb.mockWriteErr = false
		return 0, errors.New("mock write error")
	}
	return mb.mfd.WriteAt(buf, woff)
}

// flushPendingMsgsLocked writes out any messages for this message block.
// Lock should be held.
func (mb *msgBlock) flushPendingMsgsLocked() (*LostStreamData, error) {
	// Signals us that we need to rebuild filestore state.
	var fsLostData *LostStreamData

	if mb.cache == nil || mb.mfd == nil {
		return nil, nil
	}

	buf, err := mb.bytesPending()
	// If we got an error back return here.
	if err != nil {
		// No pending data to be written is not an error.
		if err == errNoPending || err == errNoCache {
			err = nil
		}
		return nil, err
	}

	woff := int64(mb.cache.off + mb.cache.wp)
	lob := len(buf)

	// TODO(dlc) - Normally we would not hold the lock across I/O so we can improve performance.
	// We will hold to stabilize the code base, as we have had a few anomalies with partial cache errors
	// under heavy load.

	// Check if we need to encrypt.
	if mb.bek != nil && lob > 0 {
		// Need to leave original alone.
		var dst []byte
		if lob <= defaultLargeBlockSize {
			dst = getMsgBlockBuf(lob)[:lob]
		} else {
			dst = make([]byte, lob)
		}
		mb.bek.XORKeyStream(dst, buf)
		buf = dst
	}

	// Append new data to the message block file.
	for lbb := lob; lbb > 0; lbb = len(buf) {
		n, err := mb.writeAt(buf, woff)
		if err != nil {
			mb.dirtyCloseWithRemove(false)
			ld, _, _ := mb.rebuildStateLocked()
			mb.werr = err
			return ld, err
		}
		// Update our write offset.
		woff += int64(n)
		// Partial write.
		if n != lbb {
			buf = buf[n:]
		} else {
			// Done.
			break
		}
	}

	// Clear any error.
	mb.werr = nil

	// Cache may be gone.
	if mb.cache == nil || mb.mfd == nil {
		return fsLostData, mb.werr
	}

	// Check for additional writes while we were writing to the disk.
	moreBytes := len(mb.cache.buf) - mb.cache.wp - lob

	// Decide what we want to do with the buffer in hand. If we have load interest
	// we will hold onto the whole thing, otherwise empty the buffer, possibly reusing it.
	if ts := time.Now().UnixNano(); ts < mb.llts || (ts-mb.llts) <= int64(mb.cexp) {
		mb.cache.wp += lob
	} else {
		if cap(mb.cache.buf) <= maxBufReuse {
			buf = mb.cache.buf[:0]
		} else {
			recycleMsgBlockBuf(mb.cache.buf)
			buf = nil
		}
		if moreBytes > 0 {
			nbuf := mb.cache.buf[len(mb.cache.buf)-moreBytes:]
			if moreBytes > (len(mb.cache.buf)/4*3) && cap(nbuf) <= maxBufReuse {
				buf = nbuf
			} else {
				buf = append(buf, nbuf...)
			}
		}
		// Update our cache offset.
		mb.cache.off = int(woff)
		// Reset write pointer.
		mb.cache.wp = 0
		// Place buffer back in the cache structure.
		mb.cache.buf = buf
		// Mark fseq to 0
		mb.cache.fseq = 0
	}

	return fsLostData, mb.werr
}

// Lock should be held.
func (mb *msgBlock) clearLoading() {
	mb.loading = false
}

// Will load msgs from disk.
func (mb *msgBlock) loadMsgs() error {
	// We hold the lock here the whole time by design.
	mb.mu.Lock()
	defer mb.mu.Unlock()
	return mb.loadMsgsWithLock()
}

// Lock should be held.
func (mb *msgBlock) cacheAlreadyLoaded() bool {
	if mb.cache == nil || mb.cache.off != 0 || mb.cache.fseq == 0 || len(mb.cache.buf) == 0 {
		return false
	}
	numEntries := mb.msgs + uint64(mb.dmap.Size()) + (mb.first.seq - mb.cache.fseq)
	return numEntries == uint64(len(mb.cache.idx))
}

// Lock should be held.
func (mb *msgBlock) cacheNotLoaded() bool {
	return !mb.cacheAlreadyLoaded()
}

// Used to load in the block contents.
// Lock should be held and all conditionals satisfied prior.
func (mb *msgBlock) loadBlock(buf []byte) ([]byte, error) {
	f, err := os.Open(mb.mfn)
	if err != nil {
		return nil, err
	}
	defer f.Close()

	var sz int
	if info, err := f.Stat(); err == nil {
		sz64 := info.Size()
		if int64(int(sz64)) == sz64 {
			sz = int(sz64)
		} else {
			return nil, errMsgBlkTooBig
		}
	}

	if buf == nil {
		buf = getMsgBlockBuf(sz)
		if sz > cap(buf) {
			// We know we will make a new one so just recycle for now.
			recycleMsgBlockBuf(buf)
			buf = nil
		}
	}

	if sz > cap(buf) {
		buf = make([]byte, sz)
	} else {
		buf = buf[:sz]
	}

	n, err := io.ReadFull(f, buf)
	// On success capture raw bytes size.
	if err == nil {
		mb.rbytes = uint64(n)
	}
	return buf[:n], err
}

// Lock should be held.
func (mb *msgBlock) loadMsgsWithLock() error {
	// Check for encryption, we do not load keys on startup anymore so might need to load them here.
	if mb.fs != nil && mb.fs.prf != nil && (mb.aek == nil || mb.bek == nil) {
		if err := mb.fs.loadEncryptionForMsgBlock(mb); err != nil {
			return err
		}
	}

	// Check to see if we are loading already.
	if mb.loading {
		return nil
	}

	// Set loading status.
	mb.loading = true
	defer mb.clearLoading()

	var nchecks int

checkCache:
	nchecks++
	if nchecks > 8 {
		return errCorruptState
	}

	// Check to see if we have a full cache.
	if mb.cacheAlreadyLoaded() {
		return nil
	}

	mb.llts = time.Now().UnixNano()

	// FIXME(dlc) - We could be smarter here.
	if buf, _ := mb.bytesPending(); len(buf) > 0 {
		ld, err := mb.flushPendingMsgsLocked()
		if ld != nil && mb.fs != nil {
			// We do not know if fs is locked or not at this point.
			// This should be an exceptional condition so do so in Go routine.
			go mb.fs.rebuildState(ld)
		}
		if err != nil {
			return err
		}
		goto checkCache
	}

	// Load in the whole block.
	// We want to hold the mb lock here to avoid any changes to state.
	buf, err := mb.loadBlock(nil)
	if err != nil {
		return err
	}

	// Reset the cache since we just read everything in.
	// Make sure this is cleared in case we had a partial when we started.
	mb.clearCacheAndOffset()

	// Check if we need to decrypt.
	if mb.bek != nil && len(buf) > 0 {
		bek, err := genBlockEncryptionKey(mb.fs.fcfg.Cipher, mb.seed, mb.nonce)
		if err != nil {
			return err
		}
		mb.bek = bek
		mb.bek.XORKeyStream(buf, buf)
	}

	// Check for compression.
	if buf, err = mb.decompressIfNeeded(buf); err != nil {
		return err
	}

	if err := mb.indexCacheBuf(buf); err != nil {
		if err == errCorruptState {
			var ld *LostStreamData
			if ld, _, err = mb.rebuildStateLocked(); ld != nil {
				// We do not know if fs is locked or not at this point.
				// This should be an exceptional condition so do so in Go routine.
				go mb.fs.rebuildState(ld)
			}
		}
		if err != nil {
			return err
		}
		goto checkCache
	}

	if len(buf) > 0 {
		mb.cloads++
		mb.startCacheExpireTimer()
	}

	return nil
}

// Fetch a message from this block, possibly reading in and caching the messages.
// We assume the block was selected and is correct, so we do not do range checks.
func (mb *msgBlock) fetchMsg(seq uint64, sm *StoreMsg) (*StoreMsg, bool, error) {
	mb.mu.Lock()
	defer mb.mu.Unlock()

	if mb.cacheNotLoaded() {
		if err := mb.loadMsgsWithLock(); err != nil {
			return nil, false, err
		}
	}
	fsm, err := mb.cacheLookup(seq, sm)
	if err != nil {
		return nil, false, err
	}
	expireOk := seq == mb.last.seq && mb.llseq == seq
	return fsm, expireOk, err
}

var (
	errNoCache       = errors.New("no message cache")
	errBadMsg        = errors.New("malformed or corrupt message")
	errDeletedMsg    = errors.New("deleted message")
	errPartialCache  = errors.New("partial cache")
	errNoPending     = errors.New("message block does not have pending data")
	errNotReadable   = errors.New("storage directory not readable")
	errCorruptState  = errors.New("corrupt state file")
	errPriorState    = errors.New("prior state file")
	errPendingData   = errors.New("pending data still present")
	errNoEncryption  = errors.New("encryption not enabled")
	errBadKeySize    = errors.New("encryption bad key size")
	errNoMsgBlk      = errors.New("no message block")
	errMsgBlkTooBig  = errors.New("message block size exceeded int capacity")
	errUnknownCipher = errors.New("unknown cipher")
	errNoMainKey     = errors.New("encrypted store encountered with no main key")
)

const (
	// Used for marking messages that have had their checksums checked.
	// Used to signal a message record with headers.
	hbit = 1 << 31
	// Used for marking erased messages sequences.
	ebit = 1 << 63
	// Used for marking tombstone sequences.
	tbit = 1 << 62
	// Used to mark a bad index as deleted.
	dbit = 1 << 30
)

// Will do a lookup from cache.
// Lock should be held.
func (mb *msgBlock) cacheLookup(seq uint64, sm *StoreMsg) (*StoreMsg, error) {
	if seq < mb.first.seq || seq > mb.last.seq {
		return nil, ErrStoreMsgNotFound
	}

	// If we have a delete map check it.
	if mb.dmap.Exists(seq) {
		mb.llts = time.Now().UnixNano()
		return nil, errDeletedMsg
	}

	// Detect no cache loaded.
	if mb.cache == nil || mb.cache.fseq == 0 || len(mb.cache.idx) == 0 || len(mb.cache.buf) == 0 {
		return nil, errNoCache
	}
	// Check partial cache status.
	if seq < mb.cache.fseq {
		return nil, errPartialCache
	}

	bi, _, hashChecked, err := mb.slotInfo(int(seq - mb.cache.fseq))
	if err != nil {
		return nil, err
	}

	// Update cache activity.
	mb.llts = time.Now().UnixNano()
	// The llseq signals us when we can expire a cache at the end of a linear scan.
	// We want to only update when we know the last reads (multiple consumers) are sequential.
	if mb.llseq == 0 || seq < mb.llseq || seq == mb.llseq+1 {
		mb.llseq = seq
	}

	li := int(bi) - mb.cache.off
	if li >= len(mb.cache.buf) {
		return nil, errPartialCache
	}
	buf := mb.cache.buf[li:]

	// We use the high bit to denote we have already checked the checksum.
	var hh hash.Hash64
	if !hashChecked {
		hh = mb.hh // This will force the hash check in msgFromBuf.
	}

	// Parse from the raw buffer.
	fsm, err := mb.msgFromBuf(buf, sm, hh)
	if err != nil || fsm == nil {
		return nil, err
	}

	// Deleted messages that are decoded return a 0 for sequence.
	if fsm.seq == 0 {
		return nil, errDeletedMsg
	}

	if seq != fsm.seq {
		recycleMsgBlockBuf(mb.cache.buf)
		mb.cache.buf = nil
		return nil, fmt.Errorf("sequence numbers for cache load did not match, %d vs %d", seq, fsm.seq)
	}

	// Clear the check bit here after we know all is good.
	if !hashChecked {
		mb.cache.idx[seq-mb.cache.fseq] = (bi | hbit)
	}

	return fsm, nil
}

// Used when we are checking if discarding a message due to max msgs per subject will give us
// enough room for a max bytes condition.
// Lock should be already held.
func (fs *fileStore) sizeForSeq(seq uint64) int {
	if seq == 0 {
		return 0
	}
	var smv StoreMsg
	if mb := fs.selectMsgBlock(seq); mb != nil {
		if sm, _, _ := mb.fetchMsg(seq, &smv); sm != nil {
			return int(fileStoreMsgSize(sm.subj, sm.hdr, sm.msg))
		}
	}
	return 0
}

// Will return message for the given sequence number.
func (fs *fileStore) msgForSeq(seq uint64, sm *StoreMsg) (*StoreMsg, error) {
	// TODO(dlc) - Since Store, Remove, Skip all hold the write lock on fs this will
	// be stalled. Need another lock if want to happen in parallel.
	fs.mu.RLock()
	if fs.closed {
		fs.mu.RUnlock()
		return nil, ErrStoreClosed
	}
	// Indicates we want first msg.
	if seq == 0 {
		seq = fs.state.FirstSeq
	}
	// Make sure to snapshot here.
	mb, lmb, lseq := fs.selectMsgBlock(seq), fs.lmb, fs.state.LastSeq
	fs.mu.RUnlock()

	if mb == nil {
		var err = ErrStoreEOF
		if seq <= lseq {
			err = ErrStoreMsgNotFound
		}
		return nil, err
	}

	fsm, expireOk, err := mb.fetchMsg(seq, sm)
	if err != nil {
		return nil, err
	}

	// We detected a linear scan and access to the last message.
	// If we are not the last message block we can try to expire the cache.
	if mb != lmb && expireOk {
		mb.tryForceExpireCache()
	}

	return fsm, nil
}

// Internal function to return msg parts from a raw buffer.
// Lock should be held.
func (mb *msgBlock) msgFromBuf(buf []byte, sm *StoreMsg, hh hash.Hash64) (*StoreMsg, error) {
	if len(buf) < emptyRecordLen {
		return nil, errBadMsg
	}
	var le = binary.LittleEndian

	hdr := buf[:msgHdrSize]
	rl := le.Uint32(hdr[0:])
	hasHeaders := rl&hbit != 0
	rl &^= hbit // clear header bit
	dlen := int(rl) - msgHdrSize
	slen := int(le.Uint16(hdr[20:]))
	// Simple sanity check.
	if dlen < 0 || slen > dlen || int(rl) > len(buf) {
		return nil, errBadMsg
	}
	data := buf[msgHdrSize : msgHdrSize+dlen]
	// Do checksum tests here if requested.
	if hh != nil {
		hh.Reset()
		hh.Write(hdr[4:20])
		hh.Write(data[:slen])
		if hasHeaders {
			hh.Write(data[slen+4 : dlen-recordHashSize])
		} else {
			hh.Write(data[slen : dlen-recordHashSize])
		}
		if !bytes.Equal(hh.Sum(nil), data[len(data)-8:]) {
			return nil, errBadMsg
		}
	}
	seq := le.Uint64(hdr[4:])
	if seq&ebit != 0 {
		seq = 0
	}
	ts := int64(le.Uint64(hdr[12:]))

	// Create a StoreMsg if needed.
	if sm == nil {
		sm = new(StoreMsg)
	} else {
		sm.clear()
	}
	// To recycle the large blocks we can never pass back a reference, so need to copy for the upper
	// layers and for us to be safe to expire, and recycle, the large msgBlocks.
	end := dlen - 8

	if hasHeaders {
		hl := le.Uint32(data[slen:])
		bi := slen + 4
		li := bi + int(hl)
		sm.buf = append(sm.buf, data[bi:end]...)
		li, end = li-bi, end-bi
		sm.hdr = sm.buf[0:li:li]
		sm.msg = sm.buf[li:end]
	} else {
		sm.buf = append(sm.buf, data[slen:end]...)
		sm.msg = sm.buf[0 : end-slen]
	}
	sm.seq, sm.ts = seq, ts
	// Treat subject a bit different to not reference underlying buf.
	if slen > 0 {
		sm.subj = mb.subjString(data[:slen])
	}

	return sm, nil
}

// Used to intern strings for subjects.
// Based on idea from https://github.com/josharian/intern/blob/master/intern.go
var subjPool = sync.Pool{
	New: func() any {
		return make(map[string]string)
	},
}

// Get an interned string from a byte slice.
func subjFromBytes(b []byte) string {
	sm := subjPool.Get().(map[string]string)
	defer subjPool.Put(sm)
	subj, ok := sm[string(b)]
	if ok {
		return subj
	}
	s := string(b)
	sm[s] = s
	return s
}

// Given the `key` byte slice, this function will return the subject
// as an interned string of `key` or a configured subject as to minimize memory allocations.
// Lock should be held.
func (fs *fileStore) subjString(skey []byte) string {
	if fs == nil || len(skey) == 0 {
		return _EMPTY_
	}

	if lsubjs := len(fs.cfg.Subjects); lsubjs > 0 {
		if lsubjs == 1 {
			// The cast for the comparison does not make a copy
			if string(skey) == fs.cfg.Subjects[0] {
				return fs.cfg.Subjects[0]
			}
		} else {
			for _, subj := range fs.cfg.Subjects {
				if string(skey) == subj {
					return subj
				}
			}
		}
	}
	return subjFromBytes(skey)
}

// Given the `key` byte slice, this function will return the subject
// as an interned string of `key` or a configured subject as to minimize memory allocations.
// Lock should be held.
func (mb *msgBlock) subjString(skey []byte) string {
	return mb.fs.subjString(skey)
}

// LoadMsg will lookup the message by sequence number and return it if found.
func (fs *fileStore) LoadMsg(seq uint64, sm *StoreMsg) (*StoreMsg, error) {
	return fs.msgForSeq(seq, sm)
}

// loadLast will load the last message for a subject. Subject should be non empty and not ">".
func (fs *fileStore) loadLast(subj string, sm *StoreMsg) (lsm *StoreMsg, err error) {
	fs.mu.RLock()
	defer fs.mu.RUnlock()

	if fs.closed || fs.lmb == nil {
		return nil, ErrStoreClosed
	}

	if len(fs.blks) == 0 {
		return nil, ErrStoreMsgNotFound
	}

	start, stop := fs.lmb.index, fs.blks[0].index
	wc := subjectHasWildcard(subj)
	// If literal subject check for presence.
	if !wc {
		if info := fs.psim[subj]; info == nil {
			return nil, ErrStoreMsgNotFound
		} else {
			start, stop = info.lblk, info.fblk
		}
	}

	// Walk blocks backwards.
	for i := start; i >= stop; i-- {
		mb := fs.bim[i]
		if mb == nil {
			continue
		}
		mb.mu.Lock()
		if err := mb.ensurePerSubjectInfoLoaded(); err != nil {
			mb.mu.Unlock()
			return nil, err
		}
		var l uint64
		// Optimize if subject is not a wildcard.
		if !wc {
			if ss := mb.fss[subj]; ss != nil {
				l = ss.Last
			}
		}
		if l == 0 {
			_, _, l = mb.filteredPendingLocked(subj, wc, mb.first.seq)
		}
		if l > 0 {
			if mb.cacheNotLoaded() {
				if err := mb.loadMsgsWithLock(); err != nil {
					mb.mu.Unlock()
					return nil, err
				}
			}
			lsm, err = mb.cacheLookup(l, sm)
		}
		mb.mu.Unlock()
		if l > 0 {
			break
		}
	}
	return lsm, err
}

// LoadLastMsg will return the last message we have that matches a given subject.
// The subject can be a wildcard.
func (fs *fileStore) LoadLastMsg(subject string, smv *StoreMsg) (sm *StoreMsg, err error) {
	if subject == _EMPTY_ || subject == fwcs {
		sm, err = fs.msgForSeq(fs.lastSeq(), smv)
	} else {
		sm, err = fs.loadLast(subject, smv)
	}
	if sm == nil || (err != nil && err != ErrStoreClosed) {
		err = ErrStoreMsgNotFound
	}
	return sm, err
}

func (fs *fileStore) LoadNextMsg(filter string, wc bool, start uint64, sm *StoreMsg) (*StoreMsg, uint64, error) {
	fs.mu.RLock()
	defer fs.mu.RUnlock()

	if fs.closed {
		return nil, 0, ErrStoreClosed
	}
	if start < fs.state.FirstSeq {
		start = fs.state.FirstSeq
	}

	if bi, _ := fs.selectMsgBlockWithIndex(start); bi >= 0 {
		for i := bi; i < len(fs.blks); i++ {
			mb := fs.blks[i]
			if sm, expireOk, err := mb.firstMatching(filter, wc, start, sm); err == nil {
				if expireOk && mb != fs.lmb {
					mb.tryForceExpireCache()
				}
				return sm, sm.seq, nil
			} else if err != ErrStoreMsgNotFound {
				return nil, 0, err
			}
		}
	}

	return nil, fs.state.LastSeq, ErrStoreEOF
}

// Type returns the type of the underlying store.
func (fs *fileStore) Type() StorageType {
	return FileStorage
}

// Returns number of subjects in this store.
// Lock should be held.
func (fs *fileStore) numSubjects() int {
	return len(fs.psim)
}

// FastState will fill in state with only the following.
// Msgs, Bytes, First and Last Sequence and Time and NumDeleted.
func (fs *fileStore) FastState(state *StreamState) {
	fs.mu.RLock()
	state.Msgs = fs.state.Msgs
	state.Bytes = fs.state.Bytes
	state.FirstSeq = fs.state.FirstSeq
	state.FirstTime = fs.state.FirstTime
	state.LastSeq = fs.state.LastSeq
	state.LastTime = fs.state.LastTime
	if state.LastSeq > state.FirstSeq {
		state.NumDeleted = int((state.LastSeq - state.FirstSeq + 1) - state.Msgs)
		if state.NumDeleted < 0 {
			state.NumDeleted = 0
		}
	}
	state.Consumers = len(fs.cfs)
	state.NumSubjects = fs.numSubjects()
	fs.mu.RUnlock()
}

// State returns the current state of the stream.
func (fs *fileStore) State() StreamState {
	fs.mu.RLock()
	state := fs.state
	state.Consumers = len(fs.cfs)
	state.NumSubjects = fs.numSubjects()
	state.Deleted = nil // make sure.

	if numDeleted := int((state.LastSeq - state.FirstSeq + 1) - state.Msgs); numDeleted > 0 {
		state.Deleted = make([]uint64, 0, numDeleted)
		cur := fs.state.FirstSeq

		for _, mb := range fs.blks {
			mb.mu.Lock()
			fseq := mb.first.seq
			// Account for messages missing from the head.
			if fseq > cur {
				for seq := cur; seq < fseq; seq++ {
					state.Deleted = append(state.Deleted, seq)
				}
			}
			cur = mb.last.seq + 1 // Expected next first.

			mb.dmap.Range(func(seq uint64) bool {
				if seq < fseq {
					mb.dmap.Delete(seq)
				} else {
					state.Deleted = append(state.Deleted, seq)
				}
				return true
			})
			mb.mu.Unlock()
		}
	}
	fs.mu.RUnlock()

	state.Lost = fs.lostData()

	// Can not be guaranteed to be sorted.
	if len(state.Deleted) > 0 {
		sort.Slice(state.Deleted, func(i, j int) bool {
			return state.Deleted[i] < state.Deleted[j]
		})
		state.NumDeleted = len(state.Deleted)
	}
	return state
}

func (fs *fileStore) Utilization() (total, reported uint64, err error) {
	fs.mu.RLock()
	defer fs.mu.RUnlock()
	for _, mb := range fs.blks {
		mb.mu.RLock()
		reported += mb.bytes
		total += mb.rbytes
		mb.mu.RUnlock()
	}
	return total, reported, nil
}

func fileStoreMsgSize(subj string, hdr, msg []byte) uint64 {
	if len(hdr) == 0 {
		// length of the message record (4bytes) + seq(8) + ts(8) + subj_len(2) + subj + msg + hash(8)
		return uint64(22 + len(subj) + len(msg) + 8)
	}
	// length of the message record (4bytes) + seq(8) + ts(8) + subj_len(2) + subj + hdr_len(4) + hdr + msg + hash(8)
	return uint64(22 + len(subj) + 4 + len(hdr) + len(msg) + 8)
}

func fileStoreMsgSizeEstimate(slen, maxPayload int) uint64 {
	return uint64(emptyRecordLen + slen + 4 + maxPayload)
}

// Determine time since last write or remove of a message.
// Read lock should be held.
func (mb *msgBlock) sinceLastWriteActivity() time.Duration {
	if mb.closed {
		return 0
	}
	last := mb.lwts
	if mb.lrts > last {
		last = mb.lrts
	}
	return time.Since(time.Unix(0, last).UTC())
}

func checkNewHeader(hdr []byte) error {
	if hdr == nil || len(hdr) < 2 || hdr[0] != magic ||
		(hdr[1] != version && hdr[1] != newVersion) {
		return errCorruptState
	}
	return nil
}

// readIndexInfo will read in the index information for the message block.
func (mb *msgBlock) readIndexInfo() error {
	ifn := filepath.Join(mb.fs.fcfg.StoreDir, msgDir, fmt.Sprintf(indexScan, mb.index))
	buf, err := os.ReadFile(ifn)
	if err != nil {
		return err
	}

	// Set if first time.
	if mb.liwsz == 0 {
		mb.liwsz = int64(len(buf))
	}

	// Decrypt if needed.
	if mb.aek != nil {
		buf, err = mb.aek.Open(buf[:0], mb.nonce, buf, nil)
		if err != nil {
			return err
		}
	}

	if err := checkNewHeader(buf); err != nil {
		defer os.Remove(ifn)
		return fmt.Errorf("bad index file")
	}

	bi := hdrLen

	// Helpers, will set i to -1 on error.
	readSeq := func() uint64 {
		if bi < 0 {
			return 0
		}
		seq, n := binary.Uvarint(buf[bi:])
		if n <= 0 {
			bi = -1
			return 0
		}
		bi += n
		return seq &^ ebit
	}
	readCount := readSeq
	readTimeStamp := func() int64 {
		if bi < 0 {
			return 0
		}
		ts, n := binary.Varint(buf[bi:])
		if n <= 0 {
			bi = -1
			return -1
		}
		bi += n
		return ts
	}
	mb.msgs = readCount()
	mb.bytes = readCount()
	mb.first.seq = readSeq()
	mb.first.ts = readTimeStamp()
	mb.last.seq = readSeq()
	mb.last.ts = readTimeStamp()
	dmapLen := readCount()

	// Check if this is a short write index file.
	if bi < 0 || bi+checksumSize > len(buf) {
		os.Remove(ifn)
		return fmt.Errorf("short index file")
	}

	// Check for consistency if accounting. If something is off bail and we will rebuild.
	if mb.msgs != (mb.last.seq-mb.first.seq+1)-dmapLen {
		os.Remove(ifn)
		return fmt.Errorf("accounting inconsistent")
	}

	// Checksum
	copy(mb.lchk[0:], buf[bi:bi+checksumSize])
	bi += checksumSize

	// Now check for presence of a delete map
	if dmapLen > 0 {
		// New version is encoded avl seqset.
		if buf[1] == newVersion {
			dmap, _, err := avl.Decode(buf[bi:])
			if err != nil {
				return fmt.Errorf("could not decode avl dmap: %v", err)
			}
			mb.dmap = *dmap
		} else {
			// This is the old version.
			for i := 0; i < int(dmapLen); i++ {
				seq := readSeq()
				if seq == 0 {
					break
				}
				mb.dmap.Insert(seq + mb.first.seq)
			}
		}
	}

	return nil
}

// Will return total number of cache loads.
func (fs *fileStore) cacheLoads() uint64 {
	var tl uint64
	fs.mu.RLock()
	for _, mb := range fs.blks {
		tl += mb.cloads
	}
	fs.mu.RUnlock()
	return tl
}

// Will return total number of cached bytes.
func (fs *fileStore) cacheSize() uint64 {
	var sz uint64
	fs.mu.RLock()
	for _, mb := range fs.blks {
		mb.mu.RLock()
		if mb.cache != nil {
			sz += uint64(len(mb.cache.buf))
		}
		mb.mu.RUnlock()
	}
	fs.mu.RUnlock()
	return sz
}

// Will return total number of dmapEntries for all msg blocks.
func (fs *fileStore) dmapEntries() int {
	var total int
	fs.mu.RLock()
	for _, mb := range fs.blks {
		total += mb.dmap.Size()
	}
	fs.mu.RUnlock()
	return total
}

// Fixed helper for iterating.
func subjectsEqual(a, b string) bool {
	return a == b
}

func subjectsAll(a, b string) bool {
	return true
}

func compareFn(subject string) func(string, string) bool {
	if subject == _EMPTY_ || subject == fwcs {
		return subjectsAll
	}
	if subjectHasWildcard(subject) {
		return subjectIsSubsetMatch
	}
	return subjectsEqual
}

// PurgeEx will remove messages based on subject filters, sequence and number of messages to keep.
// Will return the number of purged messages.
func (fs *fileStore) PurgeEx(subject string, sequence, keep uint64) (purged uint64, err error) {
	if subject == _EMPTY_ || subject == fwcs {
		if keep == 0 && (sequence == 0 || sequence == 1) {
			return fs.Purge()
		}
		if sequence > 1 {
			return fs.Compact(sequence)
		}
	}

	eq, wc := compareFn(subject), subjectHasWildcard(subject)
	var firstSeqNeedsUpdate bool
	var bytes uint64

	// If we have a "keep" designation need to get full filtered state so we know how many to purge.
	var maxp uint64
	if keep > 0 {
		ss := fs.FilteredState(1, subject)
		if keep >= ss.Msgs {
			return 0, nil
		}
		maxp = ss.Msgs - keep
	}

	var smv StoreMsg

	fs.mu.Lock()
	// We may remove blocks as we purge, so don't range directly on fs.blks
	// otherwise we may jump over some (see https://github.com/nats-io/nats-server/issues/3528)
	for i := 0; i < len(fs.blks); i++ {
		mb := fs.blks[i]
		mb.mu.Lock()
		if err := mb.ensurePerSubjectInfoLoaded(); err != nil {
			mb.mu.Unlock()
			continue
		}
		t, f, l := mb.filteredPendingLocked(subject, wc, mb.first.seq)
		if t == 0 {
			mb.mu.Unlock()
			continue
		}

		var shouldExpire bool
		if mb.cacheNotLoaded() {
			mb.loadMsgsWithLock()
			shouldExpire = true
		}
		if sequence > 1 && sequence <= l {
			l = sequence - 1
		}

		for seq := f; seq <= l; seq++ {
			if sm, _ := mb.cacheLookup(seq, &smv); sm != nil && eq(sm.subj, subject) {
				rl := fileStoreMsgSize(sm.subj, sm.hdr, sm.msg)
				// Do fast in place remove.
				// Stats
				if mb.msgs > 0 {
					// Msgs
					fs.state.Msgs--
					mb.msgs--
					// Bytes, make sure to not go negative.
					if rl > fs.state.Bytes {
						rl = fs.state.Bytes
					}
					if rl > mb.bytes {
						rl = mb.bytes
					}
					fs.state.Bytes -= rl
					mb.bytes -= rl
					// Totals
					purged++
					bytes += rl
				}
				// FSS updates.
				mb.removeSeqPerSubject(sm.subj, seq)
				fs.removePerSubject(sm.subj)

				// Check for first message.
				if seq == mb.first.seq {
					mb.selectNextFirst()
					if mb.isEmpty() {
						fs.removeMsgBlock(mb)
						i--
						// keep flag set, if set previously
						firstSeqNeedsUpdate = firstSeqNeedsUpdate || seq == fs.state.FirstSeq
					} else if seq == fs.state.FirstSeq {
						fs.state.FirstSeq = mb.first.seq // new one.
						fs.state.FirstTime = time.Unix(0, mb.first.ts).UTC()
					}
				} else {
					// Out of order delete.
					mb.dmap.Insert(seq)
				}

				if maxp > 0 && purged >= maxp {
					break
				}
			}
		}
		// Expire if we were responsible for loading.
		if shouldExpire {
			// Expire this cache before moving on.
			mb.tryForceExpireCacheLocked()
		}
		mb.mu.Unlock()

		// Check if we should break out of top level too.
		if maxp > 0 && purged >= maxp {
			break
		}
	}
	if firstSeqNeedsUpdate {
		fs.selectNextFirst()
	}

	fs.dirty++
	cb := fs.scb
	fs.mu.Unlock()

	fs.kickFlushStateLoop()

	if cb != nil {
		cb(-int64(purged), -int64(bytes), 0, _EMPTY_)
	}

	return purged, nil
}

// Purge will remove all messages from this store.
// Will return the number of purged messages.
func (fs *fileStore) Purge() (uint64, error) {
	return fs.purge(0)
}

func (fs *fileStore) purge(fseq uint64) (uint64, error) {
	fs.mu.Lock()
	if fs.closed {
		fs.mu.Unlock()
		return 0, ErrStoreClosed
	}

	purged := fs.state.Msgs
	rbytes := int64(fs.state.Bytes)

	fs.state.FirstSeq = fs.state.LastSeq + 1
	fs.state.FirstTime = time.Time{}

	fs.state.Bytes = 0
	fs.state.Msgs = 0

	for _, mb := range fs.blks {
		mb.dirtyClose()
	}

	fs.blks = nil
	fs.lmb = nil
	fs.bim = make(map[uint32]*msgBlock)
	// Clear any per subject tracking.
	fs.psim = make(map[string]*psi)
	// Mark dirty
	fs.dirty++

	// Move the msgs directory out of the way, will delete out of band.
	// FIXME(dlc) - These can error and we need to change api above to propagate?
	mdir := filepath.Join(fs.fcfg.StoreDir, msgDir)
	pdir := filepath.Join(fs.fcfg.StoreDir, purgeDir)
	// If purge directory still exists then we need to wait
	// in place and remove since rename would fail.
	if _, err := os.Stat(pdir); err == nil {
		os.RemoveAll(pdir)
	}
	os.Rename(mdir, pdir)

	go os.RemoveAll(pdir)

	// Create new one.
	os.MkdirAll(mdir, defaultDirPerms)

	// Make sure we have a lmb to write to.
	if _, err := fs.newMsgBlockForWrite(); err != nil {
		fs.mu.Unlock()
		return purged, err
	}

	// Check if we need to set the first seq to a new number.
	if fseq > fs.state.FirstSeq {
		fs.state.FirstSeq = fseq
		fs.state.LastSeq = fseq - 1
	}

	lmb := fs.lmb
	lmb.first.seq = fs.state.FirstSeq
	lmb.last.seq = fs.state.LastSeq
	lmb.last.ts = fs.state.LastTime.UnixNano()

	if fs.lmb.last.seq > 1 {
		// Leave a tombstone so we can remember our starting sequence in case
		// full state becomes corrupted.
		lmb.writeTombstone(fs.lmb.last.seq, fs.lmb.last.ts)
	}

	cb := fs.scb
	fs.mu.Unlock()

	if cb != nil {
		cb(-int64(purged), -rbytes, 0, _EMPTY_)
	}

	return purged, nil
}

// Compact will remove all messages from this store up to
// but not including the seq parameter.
// Will return the number of purged messages.
func (fs *fileStore) Compact(seq uint64) (uint64, error) {
	if seq == 0 {
		return fs.purge(seq)
	}

	var purged, bytes uint64

	fs.mu.Lock()
	// Same as purge all.
	if lseq := fs.state.LastSeq; seq > lseq {
		fs.mu.Unlock()
		return fs.purge(seq)
	}
	// We have to delete interior messages.
	smb := fs.selectMsgBlock(seq)
	if smb == nil {
		fs.mu.Unlock()
		return 0, nil
	}

	// All msgblocks up to this one can be thrown away.
	var deleted int
	for _, mb := range fs.blks {
		if mb == smb {
			break
		}
		mb.mu.Lock()
		purged += mb.msgs
		bytes += mb.bytes
		// Make sure we do subject cleanup as well.
		mb.ensurePerSubjectInfoLoaded()
		for subj := range mb.fss {
			fs.removePerSubject(subj)
		}
		// Now close.
		mb.dirtyCloseWithRemove(true)
		mb.mu.Unlock()
		deleted++
	}

	var smv StoreMsg
	var err error
	var isEmpty bool

	smb.mu.Lock()
	if smb.first.seq == seq {
		goto SKIP
	}

	// Make sure we have the messages loaded.
	if smb.cacheNotLoaded() {
		if err = smb.loadMsgsWithLock(); err != nil {
			goto SKIP
		}
	}
	for mseq := smb.first.seq; mseq < seq; mseq++ {
		sm, err := smb.cacheLookup(mseq, &smv)
		if err == errDeletedMsg {
			// Update dmap.
			if !smb.dmap.IsEmpty() {
				smb.dmap.Delete(seq)
			}
		} else if sm != nil {
			sz := fileStoreMsgSize(sm.subj, sm.hdr, sm.msg)
			if smb.msgs > 0 {
				smb.msgs--
				if sz > smb.bytes {
					sz = smb.bytes
				}
				smb.bytes -= sz
				bytes += sz
				purged++
			}
			// Update fss
			smb.removeSeqPerSubject(sm.subj, mseq)
			fs.removePerSubject(sm.subj)
		}
	}

	// Check if empty after processing, could happen if tail of messages are all deleted.
	isEmpty = smb.msgs == 0
	if isEmpty {
		smb.dirtyCloseWithRemove(true)
		// Update fs first here as well.
		fs.state.FirstSeq = smb.last.seq + 1
		fs.state.FirstTime = time.Time{}
		deleted++
	} else {
		// Update fs first seq and time.
		smb.first.seq = seq - 1 // Just for start condition for selectNextFirst.
		smb.selectNextFirst()
		fs.state.FirstSeq = smb.first.seq
		fs.state.FirstTime = time.Unix(0, smb.first.ts).UTC()

		// Check if we should reclaim the head space from this block.
		// This will be optimistic only, so don't continue if we encounter any errors here.
		if smb.rbytes > compactMinimum && smb.bytes*2 < smb.rbytes {
			var moff uint32
			moff, _, _, err = smb.slotInfo(int(smb.first.seq - smb.cache.fseq))
			if err != nil || moff >= uint32(len(smb.cache.buf)) {
				goto SKIP
			}
			buf := smb.cache.buf[moff:]
			// Don't reuse, copy to new recycled buf.
			nbuf := getMsgBlockBuf(len(buf))
			nbuf = append(nbuf, buf...)
			smb.closeFDsLockedNoCheck()
			// Check for encryption.
			if smb.bek != nil && len(nbuf) > 0 {
				// Recreate to reset counter.
				bek, err := genBlockEncryptionKey(smb.fs.fcfg.Cipher, smb.seed, smb.nonce)
				if err != nil {
					goto SKIP
				}
				// For future writes make sure to set smb.bek to keep counter correct.
				smb.bek = bek
				smb.bek.XORKeyStream(nbuf, nbuf)
			}
			// Recompress if necessary (smb.cmp contains the algorithm used when
			// the block was loaded from disk, or defaults to NoCompression if not)
			if nbuf, err = smb.cmp.Compress(nbuf); err != nil {
				goto SKIP
			}
			if err = os.WriteFile(smb.mfn, nbuf, defaultFilePerms); err != nil {
				goto SKIP
			}
			// Make sure to remove fss state.
			smb.fss = nil
			smb.clearCacheAndOffset()
			smb.rbytes = uint64(len(nbuf))
		}
	}

SKIP:
	smb.mu.Unlock()

	if deleted > 0 {
		// Update block map.
		if fs.bim != nil {
			for _, mb := range fs.blks[:deleted] {
				delete(fs.bim, mb.index)
			}
		}
		// Update blks slice.
		fs.blks = copyMsgBlocks(fs.blks[deleted:])
		if lb := len(fs.blks); lb == 0 {
			fs.lmb = nil
		} else {
			fs.lmb = fs.blks[lb-1]
		}
	}

	// Update top level accounting.
	if purged > fs.state.Msgs {
		purged = fs.state.Msgs
	}
	fs.state.Msgs -= purged

	if bytes > fs.state.Bytes {
		bytes = fs.state.Bytes
	}
	fs.state.Bytes -= bytes

	fs.dirty++
	fs.kickFlushStateLoop()

	cb := fs.scb
	fs.mu.Unlock()

	if cb != nil && purged > 0 {
		cb(-int64(purged), -int64(bytes), 0, _EMPTY_)
	}

	return purged, err
}

// Will completely reset our store.
func (fs *fileStore) reset() error {
	fs.mu.Lock()
	if fs.closed {
		fs.mu.Unlock()
		return ErrStoreClosed
	}
	if fs.sips > 0 {
		fs.mu.Unlock()
		return ErrStoreSnapshotInProgress
	}

	var purged, bytes uint64
	cb := fs.scb

	for _, mb := range fs.blks {
		mb.mu.Lock()
		purged += mb.msgs
		bytes += mb.bytes
		mb.dirtyCloseWithRemove(true)
		mb.mu.Unlock()
	}

	// Reset
	fs.state.FirstSeq = 0
	fs.state.FirstTime = time.Time{}
	fs.state.LastSeq = 0
	fs.state.LastTime = time.Now().UTC()
	// Update msgs and bytes.
	fs.state.Msgs = 0
	fs.state.Bytes = 0

	// Reset blocks.
	fs.blks, fs.lmb = nil, nil

	// Reset subject mappings.
	fs.psim = make(map[string]*psi)
	fs.bim = make(map[uint32]*msgBlock)

	fs.mu.Unlock()

	if cb != nil {
		cb(-int64(purged), -int64(bytes), 0, _EMPTY_)
	}

	return nil
}

// Truncate will truncate a stream store up to seq. Sequence needs to be valid.
func (fs *fileStore) Truncate(seq uint64) error {
	// Check for request to reset.
	if seq == 0 {
		return fs.reset()
	}

	fs.mu.Lock()

	if fs.closed {
		fs.mu.Unlock()
		return ErrStoreClosed
	}
	if fs.sips > 0 {
		fs.mu.Unlock()
		return ErrStoreSnapshotInProgress
	}

	nlmb := fs.selectMsgBlock(seq)
	if nlmb == nil {
		fs.mu.Unlock()
		return ErrInvalidSequence
	}
	lsm, _, _ := nlmb.fetchMsg(seq, nil)
	if lsm == nil {
		fs.mu.Unlock()
		return ErrInvalidSequence
	}

	// Set lmb to nlmb and make sure writeable.
	fs.lmb = nlmb
	if err := nlmb.enableForWriting(fs.fip); err != nil {
		return err
	}

	var purged, bytes uint64

	// Truncate our new last message block.
	nmsgs, nbytes, err := nlmb.truncate(lsm)
	if err != nil {
		fs.mu.Unlock()
		return fmt.Errorf("nlmb.truncate: %w", err)
	}
	// Account for the truncated msgs and bytes.
	purged += nmsgs
	bytes += nbytes

	// Remove any left over msg blocks.
	getLastMsgBlock := func() *msgBlock { return fs.blks[len(fs.blks)-1] }
	for mb := getLastMsgBlock(); mb != nlmb; mb = getLastMsgBlock() {
		mb.mu.Lock()
		purged += mb.msgs
		bytes += mb.bytes
		fs.removeMsgBlock(mb)
		mb.mu.Unlock()
	}

	// Reset last.
	fs.state.LastSeq = lsm.seq
	fs.state.LastTime = time.Unix(0, lsm.ts).UTC()
	// Update msgs and bytes.
	if purged > fs.state.Msgs {
		purged = fs.state.Msgs
	}
	fs.state.Msgs -= purged
	if bytes > fs.state.Bytes {
		bytes = fs.state.Bytes
	}
	fs.state.Bytes -= bytes

	// Reset our subject lookup info.
	fs.resetGlobalPerSubjectInfo()

	fs.dirty++
	fs.kickFlushStateLoop()

	cb := fs.scb
	fs.mu.Unlock()

	if cb != nil {
		cb(-int64(purged), -int64(bytes), 0, _EMPTY_)
	}

	return nil
}

func (fs *fileStore) lastSeq() uint64 {
	fs.mu.RLock()
	seq := fs.state.LastSeq
	fs.mu.RUnlock()
	return seq
}

// Returns number of msg blks.
func (fs *fileStore) numMsgBlocks() int {
	fs.mu.RLock()
	defer fs.mu.RUnlock()
	return len(fs.blks)
}

// Will add a new msgBlock.
// Lock should be held.
func (fs *fileStore) addMsgBlock(mb *msgBlock) {
	fs.blks = append(fs.blks, mb)
	fs.lmb = mb
	fs.bim[mb.index] = mb
}

// Remove from our list of blks.
// Both locks should be held.
func (fs *fileStore) removeMsgBlockFromList(mb *msgBlock) {
	// Remove from list.
	for i, omb := range fs.blks {
		if mb == omb {
			blks := append(fs.blks[:i], fs.blks[i+1:]...)
			fs.blks = copyMsgBlocks(blks)
			if fs.bim != nil {
				delete(fs.bim, mb.index)
			}
			break
		}
	}
}

// Removes the msgBlock
// Both locks should be held.
func (fs *fileStore) removeMsgBlock(mb *msgBlock) {
	mb.dirtyCloseWithRemove(true)
	fs.removeMsgBlockFromList(mb)
	// Check for us being last message block
	if mb == fs.lmb {
		last := mb.last
		// Creating a new message write block requires that the lmb lock is not held.
		mb.mu.Unlock()
		// Write the tombstone to remember since this was last block.
		if lmb, _ := fs.newMsgBlockForWrite(); lmb != nil {
			lmb.writeTombstone(last.seq, last.ts)
		}
		mb.mu.Lock()
	}
}

// Called by purge to simply get rid of the cache and close our fds.
// Lock should not be held.
func (mb *msgBlock) dirtyClose() {
	mb.mu.Lock()
	defer mb.mu.Unlock()
	mb.dirtyCloseWithRemove(false)
}

// Should be called with lock held.
func (mb *msgBlock) dirtyCloseWithRemove(remove bool) {
	if mb == nil {
		return
	}
	// Stop cache expiration timer.
	if mb.ctmr != nil {
		mb.ctmr.Stop()
		mb.ctmr = nil
	}
	// Clear any tracking by subject.
	mb.fss = nil
	// Close cache
	mb.clearCacheAndOffset()
	// Quit our loops.
	if mb.qch != nil {
		close(mb.qch)
		mb.qch = nil
	}
	if mb.mfd != nil {
		mb.mfd.Close()
		mb.mfd = nil
	}
	if remove {
		if mb.mfn != _EMPTY_ {
			os.Remove(mb.mfn)
			mb.mfn = _EMPTY_
		}
		if mb.kfn != _EMPTY_ {
			os.Remove(mb.kfn)
		}
		// Since we are removing a block kick the state flusher.
		mb.fs.kickFlushStateLoop()
	}
}

// Remove a seq from the fss and select new first.
// Lock should be held.
func (mb *msgBlock) removeSeqPerSubject(subj string, seq uint64) {
	mb.ensurePerSubjectInfoLoaded()
	ss := mb.fss[subj]
	if ss == nil {
		return
	}

	if ss.Msgs == 1 {
		delete(mb.fss, subj)
		return
	}

	ss.Msgs--

	// Only one left.
	if ss.Msgs == 1 {
		if seq == ss.Last {
			ss.Last = ss.First
		} else {
			ss.First = ss.Last
		}
		ss.firstNeedsUpdate = false
		return
	}

	// We can lazily calculate the first sequence when needed.
	ss.firstNeedsUpdate = seq == ss.First || ss.firstNeedsUpdate
}

// Will recalulate the first sequence for this subject in this block.
// Will avoid slower path message lookups and scan the cache directly instead.
func (mb *msgBlock) recalculateFirstForSubj(subj string, startSeq uint64, ss *SimpleState) {
	// Need to make sure messages are loaded.
	if mb.cacheNotLoaded() {
		if err := mb.loadMsgsWithLock(); err != nil {
			return
		}
	}
	// Mark first as updated.
	ss.firstNeedsUpdate = false
	startSeq++

	startSlot := int(startSeq - mb.cache.fseq)
	if startSlot >= len(mb.cache.idx) {
		ss.First = ss.Last
		return
	} else if startSlot < 0 {
		startSlot = 0
	}

	var le = binary.LittleEndian
	for slot := startSlot; slot < len(mb.cache.idx); slot++ {
		li := int(mb.cache.idx[slot]&^hbit) - mb.cache.off
		if li >= len(mb.cache.buf) {
			ss.First = ss.Last
			return
		}
		buf := mb.cache.buf[li:]
		hdr := buf[:msgHdrSize]
		slen := int(le.Uint16(hdr[20:]))
		if subj == string(buf[msgHdrSize:msgHdrSize+slen]) {
			seq := le.Uint64(hdr[4:])
			if seq < mb.first.seq || seq&ebit != 0 {
				continue
			}
			if mb.dmap.Exists(seq) {
				continue
			}
			ss.First = seq
			return
		}
	}
}

// Lock should be held.
func (fs *fileStore) resetGlobalPerSubjectInfo() {
	// Clear any global subject state.
	fs.psim = make(map[string]*psi)
	for _, mb := range fs.blks {
		fs.populateGlobalPerSubjectInfo(mb)
	}
}

// Lock should be held.
func (mb *msgBlock) resetPerSubjectInfo() error {
	mb.fss = nil
	return mb.generatePerSubjectInfo()
}

// generatePerSubjectInfo will generate the per subject info via the raw msg block.
// Lock should be held.
func (mb *msgBlock) generatePerSubjectInfo() error {
	// Check if this mb is empty. This can happen when its the last one and we are holding onto it for seq and timestamp info.
	if mb.msgs == 0 {
		return nil
	}

	if mb.cacheNotLoaded() {
		if err := mb.loadMsgsWithLock(); err != nil {
			return err
		}
		// indexCaceheBuf can produce fss now, so if non-nil we are good.
		if mb.fss != nil {
			return nil
		}
	}

	// Create new one regardless.
	mb.fss = make(map[string]*SimpleState)

	var smv StoreMsg
	fseq, lseq := mb.first.seq, mb.last.seq
	for seq := fseq; seq <= lseq; seq++ {
		sm, err := mb.cacheLookup(seq, &smv)
		if err != nil {
			// Since we are walking by sequence we can ignore some errors that are benign to rebuilding our state.
			if err == ErrStoreMsgNotFound || err == errDeletedMsg {
				continue
			}
			if err == errNoCache {
				return nil
			}
			return err
		}
		if sm != nil && len(sm.subj) > 0 {
			if ss := mb.fss[sm.subj]; ss != nil {
				ss.Msgs++
				ss.Last = seq
			} else {
				mb.fss[sm.subj] = &SimpleState{Msgs: 1, First: seq, Last: seq}
			}
		}
	}

	if len(mb.fss) > 0 {
		// Make sure we run the cache expire timer.
		mb.llts = time.Now().UnixNano()
		mb.startCacheExpireTimer()
	}
	return nil
}

// Helper to make sure fss loaded if we are tracking.
// Lock should be held
func (mb *msgBlock) ensurePerSubjectInfoLoaded() error {
	if mb.fss != nil || mb.noTrack {
		return nil
	}
	if mb.msgs == 0 {
		mb.fss = make(map[string]*SimpleState)
		return nil
	}
	return mb.generatePerSubjectInfo()
}

// Called on recovery to populate the global psim state.
// Lock should be held.
func (fs *fileStore) populateGlobalPerSubjectInfo(mb *msgBlock) {
	mb.mu.Lock()
	defer mb.mu.Unlock()

	if err := mb.ensurePerSubjectInfoLoaded(); err != nil {
		return
	}

	// Now populate psim.
	for subj, ss := range mb.fss {
		if len(subj) > 0 {
			if info, ok := fs.psim[subj]; ok {
				info.total += ss.Msgs
				if mb.index > info.lblk {
					info.lblk = mb.index
				}
			} else {
				fs.psim[subj] = &psi{total: ss.Msgs, fblk: mb.index, lblk: mb.index}
			}
		}
	}
}

// Close the message block.
func (mb *msgBlock) close(sync bool) {
	if mb == nil {
		return
	}
	mb.mu.Lock()
	defer mb.mu.Unlock()

	if mb.closed {
		return
	}

	// Stop cache expiration timer.
	if mb.ctmr != nil {
		mb.ctmr.Stop()
		mb.ctmr = nil
	}

	mb.fss = nil

	// Close cache
	mb.clearCacheAndOffset()
	// Quit our loops.
	if mb.qch != nil {
		close(mb.qch)
		mb.qch = nil
	}
	if mb.mfd != nil {
		if sync {
			mb.mfd.Sync()
		}
		mb.mfd.Close()
	}
	mb.mfd = nil
	// Mark as closed.
	mb.closed = true
}

func (fs *fileStore) closeAllMsgBlocks(sync bool) {
	for _, mb := range fs.blks {
		mb.close(sync)
	}
}

func (fs *fileStore) Delete() error {
	if fs.isClosed() {
		// Always attempt to remove since we could have been closed beforehand.
		os.RemoveAll(fs.fcfg.StoreDir)
		// Since we did remove, if we did have anything remaining make sure to
		// call into any storage updates that had been registered.
		fs.mu.Lock()
		cb, msgs, bytes := fs.scb, int64(fs.state.Msgs), int64(fs.state.Bytes)
		// Guard against double accounting if called twice.
		fs.state.Msgs, fs.state.Bytes = 0, 0
		fs.mu.Unlock()
		if msgs > 0 && cb != nil {
			cb(-msgs, -bytes, 0, _EMPTY_)
		}
		return ErrStoreClosed
	}
	fs.Purge()

	pdir := filepath.Join(fs.fcfg.StoreDir, purgeDir)
	// If purge directory still exists then we need to wait
	// in place and remove since rename would fail.
	if _, err := os.Stat(pdir); err == nil {
		os.RemoveAll(pdir)
	}

	if err := fs.Stop(); err != nil {
		return err
	}

	err := os.RemoveAll(fs.fcfg.StoreDir)
	if err == nil {
		return nil
	}
	ttl := time.Now().Add(time.Second)
	for time.Now().Before(ttl) {
		time.Sleep(10 * time.Millisecond)
		if err = os.RemoveAll(fs.fcfg.StoreDir); err == nil {
			return nil
		}
	}
	return err
}

// Lock should be held.
func (fs *fileStore) cancelSyncTimer() {
	if fs.syncTmr != nil {
		fs.syncTmr.Stop()
		fs.syncTmr = nil
	}
}

const (
	fullStateMagic   = uint8(11)
	fullStateVersion = uint8(1)
)

// This go routine runs and receives kicks to write out our full stream state index.
// This will get kicked when we create a new block or when we delete a block in general.
// This is also called during Stop().
func (fs *fileStore) flushStreamStateLoop(fch, qch, done chan struct{}) {
	for {
		select {
		case <-fch:
			fs.writeFullState()
		case <-qch:
			close(done)
			return
		}
	}
}

// Kick the flusher.
func (fs *fileStore) kickFlushStateLoop() {
	kickFlusher(fs.fch)
}

// Helper since unixnano of zero time undefined.
func timestampNormalized(t time.Time) int64 {
	if t.IsZero() {
		return 0
	}
	return t.UnixNano()
}

// This will write the full binary state for the stream.
// This plus everything new since last hash will be the total recovered state.
// This state dump will have the following.
// 1. Stream summary - Msgs, Bytes, First and Last (Sequence and Timestamp)
// 2. PSIM - Per Subject Index Map - Tracks first and last blocks with subjects present.
// 3. MBs - Index, Bytes, First and Last Sequence and Timestamps, and the deleted map (avl.seqset).
// 4. Last block index and hash of record inclusive to this stream state.
func (fs *fileStore) writeFullState() error {
	fs.mu.Lock()

	if fs.closed || fs.dirty == 0 {
		fs.mu.Unlock()
		return nil
	}

	var _buf [32 * 1024]byte
	_buf[0], _buf[1] = fullStateMagic, fullStateVersion
	buf := _buf[:hdrLen]

	buf = binary.AppendUvarint(buf, fs.state.Msgs)
	buf = binary.AppendUvarint(buf, fs.state.Bytes)
	buf = binary.AppendUvarint(buf, fs.state.FirstSeq)
	buf = binary.AppendVarint(buf, timestampNormalized(fs.state.FirstTime))
	buf = binary.AppendUvarint(buf, fs.state.LastSeq)
	buf = binary.AppendVarint(buf, timestampNormalized(fs.state.LastTime))

	// Do per subject information map if applicable.
	numSubjects := len(fs.psim)
	buf = binary.AppendUvarint(buf, uint64(numSubjects))

	if numSubjects > 0 {
		for subj, psi := range fs.psim {
			buf = binary.AppendUvarint(buf, uint64(len(subj)))
			buf = append(buf, subj...)
			buf = binary.AppendUvarint(buf, psi.total)
			buf = binary.AppendUvarint(buf, uint64(psi.fblk))
			if psi.total > 1 {
				buf = binary.AppendUvarint(buf, uint64(psi.lblk))
			}
		}
	}

	// Now walk all blocks and write out first and last and optional dmap encoding.
	var lbi uint32
	var lchk [8]byte

	nb := len(fs.blks)
	buf = binary.AppendUvarint(buf, uint64(nb))

	// Use basetime to save some space.
	baseTime := timestampNormalized(fs.state.FirstTime)

	for _, mb := range fs.blks {
		mb.mu.RLock()
		buf = binary.AppendUvarint(buf, uint64(mb.index))
		buf = binary.AppendUvarint(buf, mb.bytes)
		buf = binary.AppendUvarint(buf, mb.first.seq)
		buf = binary.AppendVarint(buf, mb.first.ts-baseTime)
		buf = binary.AppendUvarint(buf, mb.last.seq)
		buf = binary.AppendVarint(buf, mb.last.ts-baseTime)

		numDeleted := mb.dmap.Size()
		buf = binary.AppendUvarint(buf, uint64(numDeleted))
		if numDeleted > 0 {
			var scratch [8 * 1024]byte
			dmap, _ := mb.dmap.Encode(scratch[:0])
			buf = append(buf, dmap...)
		}
		// If this is the last one grab the last checksum and the block index, e.g. 22.blk, 22 is the block index.
		// We use this to quickly open this file on recovery.
		if mb == fs.lmb {
			lbi = mb.index
			mb.ensureLastChecksumLoaded()
			copy(lchk[0:], mb.lchk[:])
		}
		mb.mu.RUnlock()
	}

	// Place block index and hash onto the end.
	buf = binary.AppendUvarint(buf, uint64(lbi))
	buf = append(buf, lchk[:]...)

	// Encrypt if needed.
	if fs.prf != nil {
		if err := fs.setupAEK(); err != nil {
			fs.mu.Unlock()
			return err
		}
		nonce := make([]byte, fs.aek.NonceSize(), fs.aek.NonceSize()+len(buf)+fs.aek.Overhead())
		rand.Read(nonce)
		buf = fs.aek.Seal(nonce, nonce, buf, nil)
	}

	fn := filepath.Join(fs.fcfg.StoreDir, msgDir, streamStreamStateFile)

	fs.hh.Reset()
	fs.hh.Write(buf)
	buf = fs.hh.Sum(buf)

	// Snapshot prior dirty count.
	priorDirty := fs.dirty
	// Release lock.
	fs.mu.Unlock()

	// Write to a tmp file and rename.
	const tmpPre = streamStreamStateFile + tsep
	f, err := os.CreateTemp(filepath.Join(fs.fcfg.StoreDir, msgDir), tmpPre)
	if err != nil {
		return err
	}
	tmpName := f.Name()
	defer os.Remove(tmpName)
	_, err = f.Write(buf)
	f.Close()
	if err != nil {
		return err
	}

	// Rename into position under our lock, clear prior dirty pending on success.
	fs.mu.Lock()
	if !fs.closed {
		if err := os.Rename(tmpName, fn); err != nil {
			fs.mu.Unlock()
			return err
		}
		fs.dirty -= priorDirty
	}
	fs.mu.Unlock()

	return nil
}

// Stop the current filestore.
func (fs *fileStore) Stop() error {
	fs.mu.Lock()
	if fs.closed {
		fs.mu.Unlock()
		return ErrStoreClosed
	}

	fs.checkAndFlushAllBlocks()
	fs.closeAllMsgBlocks(false)

	fs.cancelSyncTimer()
	fs.cancelAgeChk()

	// Release the state flusher loop.
	close(fs.qch)

	// Wait for the state flush loop to exit.
	fsld := fs.fsld
	fs.mu.Unlock()
	<-fsld
	// Write full state if needed. If not dirty this is a no-op.
	fs.writeFullState()
	fs.mu.Lock()

	// Mark as closed.
	fs.closed = true
	fs.lmb = nil

	// We should update the upper usage layer on a stop.
	cb, bytes := fs.scb, int64(fs.state.Bytes)

	var _cfs [256]ConsumerStore
	cfs := append(_cfs[:0], fs.cfs...)
	fs.cfs = nil
	fs.mu.Unlock()

	for _, o := range cfs {
		o.Stop()
	}

	if bytes > 0 && cb != nil {
		cb(0, -bytes, 0, _EMPTY_)
	}

	return nil
}

const errFile = "errors.txt"

// Stream our snapshot through S2 compression and tar.
func (fs *fileStore) streamSnapshot(w io.WriteCloser, state *StreamState, includeConsumers bool) {
	defer w.Close()

	enc := s2.NewWriter(w)
	defer enc.Close()

	tw := tar.NewWriter(enc)
	defer tw.Close()

	defer func() {
		fs.mu.Lock()
		fs.sips--
		fs.mu.Unlock()
	}()

	modTime := time.Now().UTC()

	writeFile := func(name string, buf []byte) error {
		hdr := &tar.Header{
			Name:    name,
			Mode:    0600,
			ModTime: modTime,
			Uname:   "nats",
			Gname:   "nats",
			Size:    int64(len(buf)),
			Format:  tar.FormatPAX,
		}
		if err := tw.WriteHeader(hdr); err != nil {
			return err
		}
		if _, err := tw.Write(buf); err != nil {
			return err
		}
		return nil
	}

	writeErr := func(err string) {
		writeFile(errFile, []byte(err))
	}

	fs.mu.Lock()
	blks := fs.blks
	// Grab our general meta data.
	// We do this now instead of pulling from files since they could be encrypted.
	meta, err := json.Marshal(fs.cfg)
	if err != nil {
		fs.mu.Unlock()
		writeErr(fmt.Sprintf("Could not gather stream meta file: %v", err))
		return
	}
	fs.hh.Reset()
	fs.hh.Write(meta)
	sum := []byte(hex.EncodeToString(fs.hh.Sum(nil)))
	fs.mu.Unlock()

	// Meta first.
	if writeFile(JetStreamMetaFile, meta) != nil {
		return
	}
	if writeFile(JetStreamMetaFileSum, sum) != nil {
		return
	}

	// Can't use join path here, tar only recognizes relative paths with forward slashes.
	msgPre := msgDir + "/"
	var bbuf []byte

	const minLen = 32
	sfn := filepath.Join(fs.fcfg.StoreDir, msgDir, streamStreamStateFile)
	if buf, err := os.ReadFile(sfn); err == nil && len(buf) >= minLen {
		if fs.aek != nil {
			ns := fs.aek.NonceSize()
			buf, err = fs.aek.Open(nil, buf[:ns], buf[ns:len(buf)-highwayhash.Size64], nil)
			if err == nil {
				// Redo hash checksum at end on plaintext.
				fs.hh.Reset()
				fs.hh.Write(buf)
				buf = fs.hh.Sum(buf)
			}
		}
		if err == nil && writeFile(msgPre+streamStreamStateFile, buf) != nil {
			return
		}
	}

	// Now do messages themselves.
	for _, mb := range blks {
		if mb.pendingWriteSize() > 0 {
			mb.flushPendingMsgs()
		}
		mb.mu.Lock()
		// We could stream but don't want to hold the lock and prevent changes, so just read in and
		// release the lock for now.
		bbuf, err = mb.loadBlock(bbuf)
		if err != nil {
			mb.mu.Unlock()
			writeErr(fmt.Sprintf("Could not read message block [%d]: %v", mb.index, err))
			return
		}
		// Check for encryption.
		if mb.bek != nil && len(bbuf) > 0 {
			rbek, err := genBlockEncryptionKey(fs.fcfg.Cipher, mb.seed, mb.nonce)
			if err != nil {
				mb.mu.Unlock()
				writeErr(fmt.Sprintf("Could not create encryption key for message block [%d]: %v", mb.index, err))
				return
			}
			rbek.XORKeyStream(bbuf, bbuf)
		}
		// Check for compression.
		if bbuf, err = mb.decompressIfNeeded(bbuf); err != nil {
			mb.mu.Unlock()
			writeErr(fmt.Sprintf("Could not decompress message block [%d]: %v", mb.index, err))
			return
		}
		mb.mu.Unlock()

		// Do this one unlocked.
		if writeFile(msgPre+fmt.Sprintf(blkScan, mb.index), bbuf) != nil {
			return
		}
	}

	// Bail if no consumers requested.
	if !includeConsumers {
		return
	}

	// Do consumers' state last.
	fs.mu.Lock()
	cfs := fs.cfs
	fs.mu.Unlock()

	for _, cs := range cfs {
		o, ok := cs.(*consumerFileStore)
		if !ok {
			continue
		}
		o.mu.Lock()
		// Grab our general meta data.
		// We do this now instead of pulling from files since they could be encrypted.
		meta, err := json.Marshal(o.cfg)
		if err != nil {
			o.mu.Unlock()
			writeErr(fmt.Sprintf("Could not gather consumer meta file for %q: %v", o.name, err))
			return
		}
		o.hh.Reset()
		o.hh.Write(meta)
		sum := []byte(hex.EncodeToString(o.hh.Sum(nil)))

		// We can have the running state directly encoded now.
		state, err := o.encodeState()
		if err != nil {
			o.mu.Unlock()
			writeErr(fmt.Sprintf("Could not encode consumer state for %q: %v", o.name, err))
			return
		}
		odirPre := filepath.Join(consumerDir, o.name)
		o.mu.Unlock()

		// Write all the consumer files.
		if writeFile(filepath.Join(odirPre, JetStreamMetaFile), meta) != nil {
			return
		}
		if writeFile(filepath.Join(odirPre, JetStreamMetaFileSum), sum) != nil {
			return
		}
		writeFile(filepath.Join(odirPre, consumerState), state)
	}
}

// Create a snapshot of this stream and its consumer's state along with messages.
func (fs *fileStore) Snapshot(deadline time.Duration, checkMsgs, includeConsumers bool) (*SnapshotResult, error) {
	fs.mu.Lock()
	if fs.closed {
		fs.mu.Unlock()
		return nil, ErrStoreClosed
	}
	// Only allow one at a time.
	if fs.sips > 0 {
		fs.mu.Unlock()
		return nil, ErrStoreSnapshotInProgress
	}
	// Mark us as snapshotting
	fs.sips += 1
	fs.mu.Unlock()

	if checkMsgs {
		ld := fs.checkMsgs()
		if ld != nil && len(ld.Msgs) > 0 {
			return nil, fmt.Errorf("snapshot check detected %d bad messages", len(ld.Msgs))
		}
	}

	pr, pw := net.Pipe()

	// Set a write deadline here to protect ourselves.
	if deadline > 0 {
		pw.SetWriteDeadline(time.Now().Add(deadline))
	}

	// We can add to our stream while snapshotting but not "user" delete anything.
	var state StreamState
	fs.FastState(&state)

	// Stream in separate Go routine.
	go fs.streamSnapshot(pw, &state, includeConsumers)

	return &SnapshotResult{pr, state}, nil
}

// Helper to return the config.
func (fs *fileStore) fileStoreConfig() FileStoreConfig {
	fs.mu.RLock()
	defer fs.mu.RUnlock()
	return fs.fcfg
}

// Read lock all existing message blocks.
// Lock held on entry.
func (fs *fileStore) readLockAllMsgBlocks() {
	for _, mb := range fs.blks {
		mb.mu.RLock()
	}
}

// Read unlock all existing message blocks.
// Lock held on entry.
func (fs *fileStore) readUnlockAllMsgBlocks() {
	for _, mb := range fs.blks {
		mb.mu.RUnlock()
	}
}

// Binary encoded state snapshot, >= v2.10 server.
func (fs *fileStore) EncodedStreamState(failed uint64) ([]byte, error) {
	fs.mu.RLock()
	defer fs.mu.RUnlock()

	// Calculate deleted.
	var numDeleted int64
	if fs.state.LastSeq > fs.state.FirstSeq {
		numDeleted = int64(fs.state.LastSeq-fs.state.FirstSeq+1) - int64(fs.state.Msgs)
		if numDeleted < 0 {
			numDeleted = 0
		}
	}

	// Encoded is Msgs, Bytes, FirstSeq, LastSeq, Failed, NumDeleted and optional DeletedBlocks
	var buf [1024]byte
	buf[0], buf[1] = streamStateMagic, streamStateVersion
	n := hdrLen
	n += binary.PutUvarint(buf[n:], fs.state.Msgs)
	n += binary.PutUvarint(buf[n:], fs.state.Bytes)
	n += binary.PutUvarint(buf[n:], fs.state.FirstSeq)
	n += binary.PutUvarint(buf[n:], fs.state.LastSeq)
	n += binary.PutUvarint(buf[n:], failed)
	n += binary.PutUvarint(buf[n:], uint64(numDeleted))

	b := buf[0:n]

	if numDeleted > 0 {
		var scratch [4 * 1024]byte

		fs.readLockAllMsgBlocks()
		defer fs.readUnlockAllMsgBlocks()

		for _, db := range fs.deleteBlocks() {
			switch db := db.(type) {
			case *DeleteRange:
				first, _, num := db.State()
				scratch[0] = runLengthMagic
				i := 1
				i += binary.PutUvarint(scratch[i:], first)
				i += binary.PutUvarint(scratch[i:], num)
				b = append(b, scratch[0:i]...)
			case *avl.SequenceSet:
				buf, err := db.Encode(scratch[:0])
				if err != nil {
					return nil, err
				}
				b = append(b, buf...)
			default:
				return nil, errors.New("no impl")
			}
		}
	}

	return b, nil
}

// We used to be more sophisticated to save memory, but speed is more important.
// All blocks should be at least read locked.
func (fs *fileStore) deleteBlocks() DeleteBlocks {
	var dbs DeleteBlocks
	var prevLast uint64

	for _, mb := range fs.blks {
		// Detect if we have a gap between these blocks.
		if prevLast > 0 && prevLast+1 != mb.first.seq {
			gap := mb.first.seq - prevLast - 1
			dbs = append(dbs, &DeleteRange{First: prevLast + 1, Num: gap})
		}
		if mb.dmap.Size() > 0 {
			dbs = append(dbs, &mb.dmap)
		}
		prevLast = mb.last.seq
	}
	return dbs
}

// SyncDeleted will make sure this stream has same deleted state as dbs.
func (fs *fileStore) SyncDeleted(dbs DeleteBlocks) {
	if len(dbs) == 0 {
		return
	}

	fs.mu.Lock()
	defer fs.mu.Unlock()

	var needsCheck DeleteBlocks

	fs.readLockAllMsgBlocks()
	mdbs := fs.deleteBlocks()
	for i, db := range dbs {
		// If the block is same as what we have we can skip.
		if i < len(mdbs) {
			first, last, num := db.State()
			eFirst, eLast, eNum := mdbs[i].State()
			if first == eFirst && last == eLast && num == eNum {
				continue
			}
		}
		// Need to insert these.
		needsCheck = append(needsCheck, db)
	}
	fs.readUnlockAllMsgBlocks()

	for _, db := range needsCheck {
		db.Range(func(dseq uint64) bool {
			fs.removeMsg(dseq, false, true, false)
			return true
		})
	}
}

////////////////////////////////////////////////////////////////////////////////
// Consumers
////////////////////////////////////////////////////////////////////////////////

type consumerFileStore struct {
	mu      sync.Mutex
	fs      *fileStore
	cfg     *FileConsumerInfo
	prf     keyGen
	aek     cipher.AEAD
	name    string
	odir    string
	ifn     string
	hh      hash.Hash64
	state   ConsumerState
	fch     chan struct{}
	qch     chan struct{}
	flusher bool
	writing bool
	dirty   bool
	closed  bool
}

func (fs *fileStore) ConsumerStore(name string, cfg *ConsumerConfig) (ConsumerStore, error) {
	if fs == nil {
		return nil, fmt.Errorf("filestore is nil")
	}
	if fs.isClosed() {
		return nil, ErrStoreClosed
	}
	if cfg == nil || name == _EMPTY_ {
		return nil, fmt.Errorf("bad consumer config")
	}

	// We now allow overrides from a stream being a filestore type and forcing a consumer to be memory store.
	if cfg.MemoryStorage {
		// Create directly here.
		o := &consumerMemStore{ms: fs, cfg: *cfg}
		fs.AddConsumer(o)
		return o, nil
	}

	odir := filepath.Join(fs.fcfg.StoreDir, consumerDir, name)
	if err := os.MkdirAll(odir, defaultDirPerms); err != nil {
		return nil, fmt.Errorf("could not create consumer directory - %v", err)
	}
	csi := &FileConsumerInfo{Name: name, Created: time.Now().UTC(), ConsumerConfig: *cfg}
	o := &consumerFileStore{
		fs:   fs,
		cfg:  csi,
		prf:  fs.prf,
		name: name,
		odir: odir,
		ifn:  filepath.Join(odir, consumerState),
	}
	key := sha256.Sum256([]byte(fs.cfg.Name + "/" + name))
	hh, err := highwayhash.New64(key[:])
	if err != nil {
		return nil, fmt.Errorf("could not create hash: %v", err)
	}
	o.hh = hh

	// Check for encryption.
	if o.prf != nil {
		if ekey, err := os.ReadFile(filepath.Join(odir, JetStreamMetaFileKey)); err == nil {
			if len(ekey) < minBlkKeySize {
				return nil, errBadKeySize
			}
			// Recover key encryption key.
			rb, err := fs.prf([]byte(fs.cfg.Name + tsep + o.name))
			if err != nil {
				return nil, err
			}

			sc := fs.fcfg.Cipher
			kek, err := genEncryptionKey(sc, rb)
			if err != nil {
				return nil, err
			}
			ns := kek.NonceSize()
			nonce := ekey[:ns]
			seed, err := kek.Open(nil, nonce, ekey[ns:], nil)
			if err != nil {
				// We may be here on a cipher conversion, so attempt to convert.
				if err = o.convertCipher(); err != nil {
					return nil, err
				}
			} else {
				o.aek, err = genEncryptionKey(sc, seed)
			}
			if err != nil {
				return nil, err
			}
		}
	}

	// Track if we are creating the directory so that we can clean up if we encounter an error.
	var didCreate bool

	// Write our meta data iff does not exist.
	meta := filepath.Join(odir, JetStreamMetaFile)
	if _, err := os.Stat(meta); err != nil && os.IsNotExist(err) {
		didCreate = true
		csi.Created = time.Now().UTC()
		if err := o.writeConsumerMeta(); err != nil {
			os.RemoveAll(odir)
			return nil, err
		}
	}

	// If we expect to be encrypted check that what we are restoring is not plaintext.
	// This can happen on snapshot restores or conversions.
	if o.prf != nil {
		keyFile := filepath.Join(odir, JetStreamMetaFileKey)
		if _, err := os.Stat(keyFile); err != nil && os.IsNotExist(err) {
			if err := o.writeConsumerMeta(); err != nil {
				if didCreate {
					os.RemoveAll(odir)
				}
				return nil, err
			}
			// Redo the state file as well here if we have one and we can tell it was plaintext.
			if buf, err := os.ReadFile(o.ifn); err == nil {
				if _, err := decodeConsumerState(buf); err == nil {
					if err := os.WriteFile(o.ifn, o.encryptState(buf), defaultFilePerms); err != nil {
						if didCreate {
							os.RemoveAll(odir)
						}
						return nil, err
					}
				}
			}
		}
	}

	// Create channels to control our flush go routine.
	o.fch = make(chan struct{}, 1)
	o.qch = make(chan struct{})
	go o.flushLoop(o.fch, o.qch)

	// Make sure to load in our state from disk if needed.
	o.loadState()

	// Assign to filestore.
	fs.AddConsumer(o)

	return o, nil
}

func (o *consumerFileStore) convertCipher() error {
	fs := o.fs
	odir := filepath.Join(fs.fcfg.StoreDir, consumerDir, o.name)

	ekey, err := os.ReadFile(filepath.Join(odir, JetStreamMetaFileKey))
	if err != nil {
		return err
	}
	if len(ekey) < minBlkKeySize {
		return errBadKeySize
	}
	// Recover key encryption key.
	rb, err := fs.prf([]byte(fs.cfg.Name + tsep + o.name))
	if err != nil {
		return err
	}

	// Do these in reverse since converting.
	sc := fs.fcfg.Cipher
	osc := AES
	if sc == AES {
		osc = ChaCha
	}
	kek, err := genEncryptionKey(osc, rb)
	if err != nil {
		return err
	}
	ns := kek.NonceSize()
	nonce := ekey[:ns]
	seed, err := kek.Open(nil, nonce, ekey[ns:], nil)
	if err != nil {
		return err
	}
	aek, err := genEncryptionKey(osc, seed)
	if err != nil {
		return err
	}
	// Now read in and decode our state using the old cipher.
	buf, err := os.ReadFile(o.ifn)
	if err != nil {
		return err
	}
	buf, err = aek.Open(nil, buf[:ns], buf[ns:], nil)
	if err != nil {
		return err
	}

	// Since we are here we recovered our old state.
	// Now write our meta, which will generate the new keys with the new cipher.
	if err := o.writeConsumerMeta(); err != nil {
		return err
	}

	// Now write out or state with the new cipher.
	return o.writeState(buf)
}

// Kick flusher for this consumer.
// Lock should be held.
func (o *consumerFileStore) kickFlusher() {
	if o.fch != nil {
		select {
		case o.fch <- struct{}{}:
		default:
		}
	}
	o.dirty = true
}

// Set in flusher status
func (o *consumerFileStore) setInFlusher() {
	o.mu.Lock()
	o.flusher = true
	o.mu.Unlock()
}

// Clear in flusher status
func (o *consumerFileStore) clearInFlusher() {
	o.mu.Lock()
	o.flusher = false
	o.mu.Unlock()
}

// Report in flusher status
func (o *consumerFileStore) inFlusher() bool {
	o.mu.Lock()
	defer o.mu.Unlock()
	return o.flusher
}

// flushLoop watches for consumer updates and the quit channel.
func (o *consumerFileStore) flushLoop(fch, qch chan struct{}) {

	o.setInFlusher()
	defer o.clearInFlusher()

	// Maintain approximately 10 updates per second per consumer under load.
	const minTime = 100 * time.Millisecond
	var lastWrite time.Time
	var dt *time.Timer

	setDelayTimer := func(addWait time.Duration) {
		if dt == nil {
			dt = time.NewTimer(addWait)
			return
		}
		if !dt.Stop() {
			select {
			case <-dt.C:
			default:
			}
		}
		dt.Reset(addWait)
	}

	for {
		select {
		case <-fch:
			if ts := time.Since(lastWrite); ts < minTime {
				setDelayTimer(minTime - ts)
				select {
				case <-dt.C:
				case <-qch:
					return
				}
			}
			o.mu.Lock()
			if o.closed {
				o.mu.Unlock()
				return
			}
			buf, err := o.encodeState()
			o.mu.Unlock()
			if err != nil {
				return
			}
			// TODO(dlc) - if we error should start failing upwards.
			if err := o.writeState(buf); err == nil {
				lastWrite = time.Now()
			}
		case <-qch:
			return
		}
	}
}

// SetStarting sets our starting stream sequence.
func (o *consumerFileStore) SetStarting(sseq uint64) error {
	o.mu.Lock()
	o.state.Delivered.Stream = sseq
	buf, err := o.encodeState()
	o.mu.Unlock()
	if err != nil {
		return err
	}
	return o.writeState(buf)
}

// HasState returns if this store has a recorded state.
func (o *consumerFileStore) HasState() bool {
	o.mu.Lock()
	_, err := os.Stat(o.ifn)
	o.mu.Unlock()
	return err == nil
}

// UpdateDelivered is called whenever a new message has been delivered.
func (o *consumerFileStore) UpdateDelivered(dseq, sseq, dc uint64, ts int64) error {
	o.mu.Lock()
	defer o.mu.Unlock()

	if dc != 1 && o.cfg.AckPolicy == AckNone {
		return ErrNoAckPolicy
	}

	// On restarts the old leader may get a replay from the raft logs that are old.
	if dseq <= o.state.AckFloor.Consumer {
		return nil
	}

	// See if we expect an ack for this.
	if o.cfg.AckPolicy != AckNone {
		// Need to create pending records here.
		if o.state.Pending == nil {
			o.state.Pending = make(map[uint64]*Pending)
		}
		var p *Pending
		// Check for an update to a message already delivered.
		if sseq <= o.state.Delivered.Stream {
			if p = o.state.Pending[sseq]; p != nil {
				p.Sequence, p.Timestamp = dseq, ts
			}
		} else {
			// Add to pending.
			o.state.Pending[sseq] = &Pending{dseq, ts}
		}
		// Update delivered as needed.
		if dseq > o.state.Delivered.Consumer {
			o.state.Delivered.Consumer = dseq
		}
		if sseq > o.state.Delivered.Stream {
			o.state.Delivered.Stream = sseq
		}

		if dc > 1 {
			if maxdc := uint64(o.cfg.MaxDeliver); maxdc > 0 && dc > maxdc {
				// Make sure to remove from pending.
				delete(o.state.Pending, sseq)
			}
			if o.state.Redelivered == nil {
				o.state.Redelivered = make(map[uint64]uint64)
			}
			// Only update if greater then what we already have.
			if o.state.Redelivered[sseq] < dc-1 {
				o.state.Redelivered[sseq] = dc - 1
			}
		}
	} else {
		// For AckNone just update delivered and ackfloor at the same time.
		if dseq > o.state.Delivered.Consumer {
			o.state.Delivered.Consumer = dseq
			o.state.AckFloor.Consumer = dseq
		}
		if sseq > o.state.Delivered.Stream {
			o.state.Delivered.Stream = sseq
			o.state.AckFloor.Stream = sseq
		}
	}
	// Make sure we flush to disk.
	o.kickFlusher()

	return nil
}

// UpdateAcks is called whenever a consumer with explicit ack or ack all acks a message.
func (o *consumerFileStore) UpdateAcks(dseq, sseq uint64) error {
	o.mu.Lock()
	defer o.mu.Unlock()

	if o.cfg.AckPolicy == AckNone {
		return ErrNoAckPolicy
	}

	// On restarts the old leader may get a replay from the raft logs that are old.
	if dseq <= o.state.AckFloor.Consumer {
		return nil
	}

	if len(o.state.Pending) == 0 || o.state.Pending[sseq] == nil {
		return ErrStoreMsgNotFound
	}

	// Check for AckAll here.
	if o.cfg.AckPolicy == AckAll {
		sgap := sseq - o.state.AckFloor.Stream
		o.state.AckFloor.Consumer = dseq
		o.state.AckFloor.Stream = sseq
		for seq := sseq; seq > sseq-sgap; seq-- {
			delete(o.state.Pending, seq)
			if len(o.state.Redelivered) > 0 {
				delete(o.state.Redelivered, seq)
			}
		}
		o.kickFlusher()
		return nil
	}

	// AckExplicit

	// First delete from our pending state.
	if p, ok := o.state.Pending[sseq]; ok {
		delete(o.state.Pending, sseq)
		dseq = p.Sequence // Use the original.
	}
	if len(o.state.Pending) == 0 {
		o.state.AckFloor.Consumer = o.state.Delivered.Consumer
		o.state.AckFloor.Stream = o.state.Delivered.Stream
	} else if dseq == o.state.AckFloor.Consumer+1 {
		o.state.AckFloor.Consumer = dseq
		o.state.AckFloor.Stream = sseq

		if o.state.Delivered.Consumer > dseq {
			for ss := sseq + 1; ss <= o.state.Delivered.Stream; ss++ {
				if p, ok := o.state.Pending[ss]; ok {
					if p.Sequence > 0 {
						o.state.AckFloor.Consumer = p.Sequence - 1
						o.state.AckFloor.Stream = ss - 1
					}
					break
				}
			}
		}
	}
	// We do these regardless.
	delete(o.state.Redelivered, sseq)

	o.kickFlusher()
	return nil
}

const seqsHdrSize = 6*binary.MaxVarintLen64 + hdrLen

// Encode our consumer state, version 2.
// Lock should be held.

func (o *consumerFileStore) EncodedState() ([]byte, error) {
	o.mu.Lock()
	defer o.mu.Unlock()
	return o.encodeState()
}

func (o *consumerFileStore) encodeState() ([]byte, error) {
	// Grab reference to state, but make sure we load in if needed, so do not reference o.state directly.
	state, err := o.stateWithCopyLocked(false)
	if err != nil {
		return nil, err
	}
	return encodeConsumerState(state), nil
}

func (o *consumerFileStore) UpdateConfig(cfg *ConsumerConfig) error {
	o.mu.Lock()
	defer o.mu.Unlock()

	// This is mostly unchecked here. We are assuming the upper layers have done sanity checking.
	csi := o.cfg
	csi.ConsumerConfig = *cfg

	return o.writeConsumerMeta()
}

func (o *consumerFileStore) Update(state *ConsumerState) error {
	o.mu.Lock()
	defer o.mu.Unlock()

	// Check to see if this is an outdated update.
	if state.Delivered.Consumer < o.state.Delivered.Consumer || state.AckFloor.Stream < o.state.AckFloor.Stream {
		return nil
	}

	// Sanity checks.
	if state.AckFloor.Consumer > state.Delivered.Consumer {
		return fmt.Errorf("bad ack floor for consumer")
	}
	if state.AckFloor.Stream > state.Delivered.Stream {
		return fmt.Errorf("bad ack floor for stream")
	}

	// Copy to our state.
	var pending map[uint64]*Pending
	var redelivered map[uint64]uint64
	if len(state.Pending) > 0 {
		pending = make(map[uint64]*Pending, len(state.Pending))
		for seq, p := range state.Pending {
			pending[seq] = &Pending{p.Sequence, p.Timestamp}
			if seq <= state.AckFloor.Stream || seq > state.Delivered.Stream {
				return fmt.Errorf("bad pending entry, sequence [%d] out of range", seq)
			}
		}
	}
	if len(state.Redelivered) > 0 {
		redelivered = make(map[uint64]uint64, len(state.Redelivered))
		for seq, dc := range state.Redelivered {
			redelivered[seq] = dc
		}
	}

	o.state.Delivered = state.Delivered
	o.state.AckFloor = state.AckFloor
	o.state.Pending = pending
	o.state.Redelivered = redelivered

	o.kickFlusher()

	return nil
}

// Will encrypt the state with our asset key. Will be a no-op if encryption not enabled.
// Lock should be held.
func (o *consumerFileStore) encryptState(buf []byte) []byte {
	if o.aek == nil {
		return buf
	}
	// TODO(dlc) - Optimize on space usage a bit?
	nonce := make([]byte, o.aek.NonceSize(), o.aek.NonceSize()+len(buf)+o.aek.Overhead())
	rand.Read(nonce)
	return o.aek.Seal(nonce, nonce, buf, nil)
}

// Used to limit number of disk IO calls in flight since they could all be blocking an OS thread.
// https://github.com/nats-io/nats-server/issues/2742
var dios chan struct{}

// Used to setup our simplistic counting semaphore using buffered channels.
// golang.org's semaphore seemed a bit heavy.
func init() {
	// Limit ourselves to a max of 4 blocking IO calls.
	const nIO = 4
	dios = make(chan struct{}, nIO)
	// Fill it up to start.
	for i := 0; i < nIO; i++ {
		dios <- struct{}{}
	}
}

func (o *consumerFileStore) writeState(buf []byte) error {
	// Check if we have the index file open.
	o.mu.Lock()
	if o.writing || len(buf) == 0 {
		o.mu.Unlock()
		return nil
	}

	// Check on encryption.
	if o.aek != nil {
		buf = o.encryptState(buf)
	}

	o.writing = true
	o.dirty = false
	ifn := o.ifn
	o.mu.Unlock()

	// Lock not held here but we do limit number of outstanding calls that could block OS threads.
	<-dios
	err := os.WriteFile(ifn, buf, defaultFilePerms)
	dios <- struct{}{}

	o.mu.Lock()
	if err != nil {
		o.dirty = true
	}
	o.writing = false
	o.mu.Unlock()

	return err
}

// Will upodate the config. Only used when recovering ephemerals.
func (o *consumerFileStore) updateConfig(cfg ConsumerConfig) error {
	o.mu.Lock()
	defer o.mu.Unlock()
	o.cfg = &FileConsumerInfo{ConsumerConfig: cfg}
	return o.writeConsumerMeta()
}

// Write out the consumer meta data, i.e. state.
// Lock should be held.
func (cfs *consumerFileStore) writeConsumerMeta() error {
	meta := filepath.Join(cfs.odir, JetStreamMetaFile)
	if _, err := os.Stat(meta); err != nil && !os.IsNotExist(err) {
		return err
	}

	if cfs.prf != nil && cfs.aek == nil {
		fs := cfs.fs
		key, _, _, encrypted, err := fs.genEncryptionKeys(fs.cfg.Name + tsep + cfs.name)
		if err != nil {
			return err
		}
		cfs.aek = key
		keyFile := filepath.Join(cfs.odir, JetStreamMetaFileKey)
		if _, err := os.Stat(keyFile); err != nil && !os.IsNotExist(err) {
			return err
		}
		if err := os.WriteFile(keyFile, encrypted, defaultFilePerms); err != nil {
			return err
		}
	}

	b, err := json.Marshal(cfs.cfg)
	if err != nil {
		return err
	}
	// Encrypt if needed.
	if cfs.aek != nil {
		nonce := make([]byte, cfs.aek.NonceSize(), cfs.aek.NonceSize()+len(b)+cfs.aek.Overhead())
		rand.Read(nonce)
		b = cfs.aek.Seal(nonce, nonce, b, nil)
	}

	if err := os.WriteFile(meta, b, defaultFilePerms); err != nil {
		return err
	}
	cfs.hh.Reset()
	cfs.hh.Write(b)
	checksum := hex.EncodeToString(cfs.hh.Sum(nil))
	sum := filepath.Join(cfs.odir, JetStreamMetaFileSum)
	if err := os.WriteFile(sum, []byte(checksum), defaultFilePerms); err != nil {
		return err
	}
	return nil
}

// Consumer version.
func checkConsumerHeader(hdr []byte) (uint8, error) {
	if hdr == nil || len(hdr) < 2 || hdr[0] != magic {
		return 0, errCorruptState
	}
	version := hdr[1]
	switch version {
	case 1, 2:
		return version, nil
	}
	return 0, fmt.Errorf("unsupported version: %d", version)
}

func (o *consumerFileStore) copyPending() map[uint64]*Pending {
	pending := make(map[uint64]*Pending, len(o.state.Pending))
	for seq, p := range o.state.Pending {
		pending[seq] = &Pending{p.Sequence, p.Timestamp}
	}
	return pending
}

func (o *consumerFileStore) copyRedelivered() map[uint64]uint64 {
	redelivered := make(map[uint64]uint64, len(o.state.Redelivered))
	for seq, dc := range o.state.Redelivered {
		redelivered[seq] = dc
	}
	return redelivered
}

// Type returns the type of the underlying store.
func (o *consumerFileStore) Type() StorageType { return FileStorage }

// State retrieves the state from the state file.
// This is not expected to be called in high performance code, only on startup.
func (o *consumerFileStore) State() (*ConsumerState, error) {
	return o.stateWithCopy(true)
}

// This will not copy pending or redelivered, so should only be done under the
// consumer owner's lock.
func (o *consumerFileStore) BorrowState() (*ConsumerState, error) {
	return o.stateWithCopy(false)
}

func (o *consumerFileStore) stateWithCopy(doCopy bool) (*ConsumerState, error) {
	o.mu.Lock()
	defer o.mu.Unlock()
	return o.stateWithCopyLocked(doCopy)
}

// Lock should be held.
func (o *consumerFileStore) stateWithCopyLocked(doCopy bool) (*ConsumerState, error) {
	if o.closed {
		return nil, ErrStoreClosed
	}

	state := &ConsumerState{}

	// See if we have a running state or if we need to read in from disk.
	if o.state.Delivered.Consumer != 0 || o.state.Delivered.Stream != 0 {
		state.Delivered = o.state.Delivered
		state.AckFloor = o.state.AckFloor
		if len(o.state.Pending) > 0 {
			if doCopy {
				state.Pending = o.copyPending()
			} else {
				state.Pending = o.state.Pending
			}
		}
		if len(o.state.Redelivered) > 0 {
			if doCopy {
				state.Redelivered = o.copyRedelivered()
			} else {
				state.Redelivered = o.state.Redelivered
			}
		}
		return state, nil
	}

	// Read the state in here from disk..
	buf, err := os.ReadFile(o.ifn)
	if err != nil && !os.IsNotExist(err) {
		return nil, err
	}

	if len(buf) == 0 {
		return state, nil
	}

	// Check on encryption.
	if o.aek != nil {
		ns := o.aek.NonceSize()
		buf, err = o.aek.Open(nil, buf[:ns], buf[ns:], nil)
		if err != nil {
			return nil, err
		}
	}

	state, err = decodeConsumerState(buf)
	if err != nil {
		return nil, err
	}

	// Copy this state into our own.
	o.state.Delivered = state.Delivered
	o.state.AckFloor = state.AckFloor
	if len(state.Pending) > 0 {
		if doCopy {
			o.state.Pending = make(map[uint64]*Pending, len(state.Pending))
			for seq, p := range state.Pending {
				o.state.Pending[seq] = &Pending{p.Sequence, p.Timestamp}
			}
		} else {
			o.state.Pending = state.Pending
		}
	}
	if len(state.Redelivered) > 0 {
		if doCopy {
			o.state.Redelivered = make(map[uint64]uint64, len(state.Redelivered))
			for seq, dc := range state.Redelivered {
				o.state.Redelivered[seq] = dc
			}
		} else {
			o.state.Redelivered = state.Redelivered
		}
	}

	return state, nil
}

// Lock should be held. Called at startup.
func (o *consumerFileStore) loadState() {
	if _, err := os.Stat(o.ifn); err == nil {
		// This will load our state in from disk.
		o.stateWithCopyLocked(false)
	}
}

// Decode consumer state.
func decodeConsumerState(buf []byte) (*ConsumerState, error) {
	version, err := checkConsumerHeader(buf)
	if err != nil {
		return nil, err
	}

	bi := hdrLen
	// Helpers, will set i to -1 on error.
	readSeq := func() uint64 {
		if bi < 0 {
			return 0
		}
		seq, n := binary.Uvarint(buf[bi:])
		if n <= 0 {
			bi = -1
			return 0
		}
		bi += n
		return seq
	}
	readTimeStamp := func() int64 {
		if bi < 0 {
			return 0
		}
		ts, n := binary.Varint(buf[bi:])
		if n <= 0 {
			bi = -1
			return -1
		}
		bi += n
		return ts
	}
	// Just for clarity below.
	readLen := readSeq
	readCount := readSeq

	state := &ConsumerState{}
	state.AckFloor.Consumer = readSeq()
	state.AckFloor.Stream = readSeq()
	state.Delivered.Consumer = readSeq()
	state.Delivered.Stream = readSeq()

	if bi == -1 {
		return nil, errCorruptState
	}
	if version == 1 {
		// Adjust back. Version 1 also stored delivered as next to be delivered,
		// so adjust that back down here.
		if state.AckFloor.Consumer > 1 {
			state.Delivered.Consumer += state.AckFloor.Consumer - 1
		}
		if state.AckFloor.Stream > 1 {
			state.Delivered.Stream += state.AckFloor.Stream - 1
		}
	}

	// We have additional stuff.
	if numPending := readLen(); numPending > 0 {
		mints := readTimeStamp()
		state.Pending = make(map[uint64]*Pending, numPending)
		for i := 0; i < int(numPending); i++ {
			sseq := readSeq()
			var dseq uint64
			if version == 2 {
				dseq = readSeq()
			}
			ts := readTimeStamp()
			// Check the state machine for corruption, not the value which could be -1.
			if bi == -1 {
				return nil, errCorruptState
			}
			// Adjust seq back.
			sseq += state.AckFloor.Stream
			if sseq == 0 {
				return nil, errCorruptState
			}
			if version == 2 {
				dseq += state.AckFloor.Consumer
			}
			// Adjust the timestamp back.
			if version == 1 {
				ts = (ts + mints) * int64(time.Second)
			} else {
				ts = (mints - ts) * int64(time.Second)
			}
			// Store in pending.
			state.Pending[sseq] = &Pending{dseq, ts}
		}
	}

	// We have redelivered entries here.
	if numRedelivered := readLen(); numRedelivered > 0 {
		state.Redelivered = make(map[uint64]uint64, numRedelivered)
		for i := 0; i < int(numRedelivered); i++ {
			if seq, n := readSeq(), readCount(); seq > 0 && n > 0 {
				// Adjust seq back.
				seq += state.AckFloor.Stream
				state.Redelivered[seq] = n
			}
		}
	}

	return state, nil
}

// Stop the processing of the consumers's state.
func (o *consumerFileStore) Stop() error {
	o.mu.Lock()
	if o.closed {
		o.mu.Unlock()
		return nil
	}
	if o.qch != nil {
		close(o.qch)
		o.qch = nil
	}

	var err error
	var buf []byte

	if o.dirty {
		// Make sure to write this out..
		if buf, err = o.encodeState(); err == nil && len(buf) > 0 {
			if o.aek != nil {
				buf = o.encryptState(buf)
			}
		}
	}

	o.odir = _EMPTY_
	o.closed = true
	ifn, fs := o.ifn, o.fs
	o.mu.Unlock()

	fs.RemoveConsumer(o)

	if len(buf) > 0 {
		o.waitOnFlusher()
		<-dios
		err = os.WriteFile(ifn, buf, defaultFilePerms)
		dios <- struct{}{}
	}
	return err
}

func (o *consumerFileStore) waitOnFlusher() {
	if !o.inFlusher() {
		return
	}

	timeout := time.Now().Add(100 * time.Millisecond)
	for time.Now().Before(timeout) {
		if !o.inFlusher() {
			return
		}
		time.Sleep(10 * time.Millisecond)
	}
}

// Delete the consumer.
func (o *consumerFileStore) Delete() error {
	return o.delete(false)
}

func (o *consumerFileStore) StreamDelete() error {
	return o.delete(true)
}

func (o *consumerFileStore) delete(streamDeleted bool) error {
	o.mu.Lock()
	if o.closed {
		o.mu.Unlock()
		return nil
	}
	if o.qch != nil {
		close(o.qch)
		o.qch = nil
	}

	var err error
	odir := o.odir
	o.odir = _EMPTY_
	o.closed = true
	fs := o.fs
	o.mu.Unlock()

	// If our stream was not deleted this will remove the directories.
	if odir != _EMPTY_ && !streamDeleted {
		<-dios
		err = os.RemoveAll(odir)
		dios <- struct{}{}
	}

	if !streamDeleted {
		fs.RemoveConsumer(o)
	}

	return err
}

func (fs *fileStore) AddConsumer(o ConsumerStore) error {
	fs.mu.Lock()
	defer fs.mu.Unlock()
	fs.cfs = append(fs.cfs, o)
	return nil
}

func (fs *fileStore) RemoveConsumer(o ConsumerStore) error {
	fs.mu.Lock()
	defer fs.mu.Unlock()
	for i, cfs := range fs.cfs {
		if o == cfs {
			fs.cfs = append(fs.cfs[:i], fs.cfs[i+1:]...)
			break
		}
	}
	return nil
}

////////////////////////////////////////////////////////////////////////////////
// Templates
////////////////////////////////////////////////////////////////////////////////

type templateFileStore struct {
	dir string
	hh  hash.Hash64
}

func newTemplateFileStore(storeDir string) *templateFileStore {
	tdir := filepath.Join(storeDir, tmplsDir)
	key := sha256.Sum256([]byte("templates"))
	hh, err := highwayhash.New64(key[:])
	if err != nil {
		return nil
	}
	return &templateFileStore{dir: tdir, hh: hh}
}

func (ts *templateFileStore) Store(t *streamTemplate) error {
	dir := filepath.Join(ts.dir, t.Name)
	if err := os.MkdirAll(dir, defaultDirPerms); err != nil {
		return fmt.Errorf("could not create templates storage directory for %q- %v", t.Name, err)
	}
	meta := filepath.Join(dir, JetStreamMetaFile)
	if _, err := os.Stat(meta); (err != nil && !os.IsNotExist(err)) || err == nil {
		return err
	}
	t.mu.Lock()
	b, err := json.Marshal(t)
	t.mu.Unlock()
	if err != nil {
		return err
	}
	if err := os.WriteFile(meta, b, defaultFilePerms); err != nil {
		return err
	}
	// FIXME(dlc) - Do checksum
	ts.hh.Reset()
	ts.hh.Write(b)
	checksum := hex.EncodeToString(ts.hh.Sum(nil))
	sum := filepath.Join(dir, JetStreamMetaFileSum)
	if err := os.WriteFile(sum, []byte(checksum), defaultFilePerms); err != nil {
		return err
	}
	return nil
}

func (ts *templateFileStore) Delete(t *streamTemplate) error {
	return os.RemoveAll(filepath.Join(ts.dir, t.Name))
}

////////////////////////////////////////////////////////////////////////////////
// Compression
////////////////////////////////////////////////////////////////////////////////

type CompressionInfo struct {
	Algorithm    StoreCompression
	OriginalSize uint64
}

func (c *CompressionInfo) MarshalMetadata() []byte {
	b := make([]byte, 14) // 4 + potentially up to 10 for uint64
	b[0], b[1], b[2] = 'c', 'm', 'p'
	b[3] = byte(c.Algorithm)
	n := binary.PutUvarint(b[4:], c.OriginalSize)
	return b[:4+n]
}

func (c *CompressionInfo) UnmarshalMetadata(b []byte) (int, error) {
	c.Algorithm = NoCompression
	c.OriginalSize = 0
	if len(b) < 5 { // 4 + min 1 for uvarint uint64
		return 0, nil
	}
	if b[0] != 'c' || b[1] != 'm' || b[2] != 'p' {
		return 0, nil
	}
	var n int
	c.Algorithm = StoreCompression(b[3])
	c.OriginalSize, n = binary.Uvarint(b[4:])
	if n <= 0 {
		return 0, fmt.Errorf("metadata incomplete")
	}
	return 4 + n, nil
}

func (alg StoreCompression) Compress(buf []byte) ([]byte, error) {
	if len(buf) < checksumSize {
		return nil, fmt.Errorf("uncompressed buffer is too short")
	}
	bodyLen := int64(len(buf) - checksumSize)
	var output bytes.Buffer
	var writer io.WriteCloser
	switch alg {
	case NoCompression:
		return buf, nil
	case S2Compression:
		writer = s2.NewWriter(&output)
	default:
		return nil, fmt.Errorf("compression algorithm not known")
	}

	input := bytes.NewReader(buf[:bodyLen])
	checksum := buf[bodyLen:]

	// Compress the block content, but don't compress the checksum.
	// We will preserve it at the end of the block as-is.
	if n, err := io.CopyN(writer, input, bodyLen); err != nil {
		return nil, fmt.Errorf("error writing to compression writer: %w", err)
	} else if n != bodyLen {
		return nil, fmt.Errorf("short write on body (%d != %d)", n, bodyLen)
	}
	if err := writer.Close(); err != nil {
		return nil, fmt.Errorf("error closing compression writer: %w", err)
	}

	// Now add the checksum back onto the end of the block.
	if n, err := output.Write(checksum); err != nil {
		return nil, fmt.Errorf("error writing checksum: %w", err)
	} else if n != checksumSize {
		return nil, fmt.Errorf("short write on checksum (%d != %d)", n, checksumSize)
	}

	return output.Bytes(), nil
}

func (alg StoreCompression) Decompress(buf []byte) ([]byte, error) {
	if len(buf) < checksumSize {
		return nil, fmt.Errorf("compressed buffer is too short")
	}
	bodyLen := int64(len(buf) - checksumSize)
	input := bytes.NewReader(buf[:bodyLen])

	var reader io.ReadCloser
	switch alg {
	case NoCompression:
		return buf, nil
	case S2Compression:
		reader = io.NopCloser(s2.NewReader(input))
	default:
		return nil, fmt.Errorf("compression algorithm not known")
	}

	// Decompress the block content. The checksum isn't compressed so
	// we can preserve it from the end of the block as-is.
	checksum := buf[bodyLen:]
	output, err := io.ReadAll(reader)
	if err != nil {
		return nil, fmt.Errorf("error reading compression reader: %w", err)
	}
	output = append(output, checksum...)

	return output, reader.Close()
}<|MERGE_RESOLUTION|>--- conflicted
+++ resolved
@@ -1284,7 +1284,6 @@
 
 		// Check if this is a delete tombstone.
 		if seq&tbit != 0 {
-<<<<<<< HEAD
 			seq = seq &^ tbit
 			// Need to process this here and make sure we have accounted for this properly.
 			tombstones = append(tombstones, seq)
@@ -1292,9 +1291,7 @@
 			if minTombstoneSeq == 0 || seq < minTombstoneSeq {
 				minTombstoneSeq, minTombstoneTs = seq, ts
 			}
-=======
 			index += rl
->>>>>>> 887a4ae6
 			continue
 		}
 
@@ -2964,11 +2961,7 @@
 		} else if mb := fs.selectMsgBlock(fseq); mb != nil {
 			// If we are here we could not remove fseq from above, so rebuild.
 			var ld *LostStreamData
-<<<<<<< HEAD
 			if ld, _, _ = mb.rebuildState(); ld != nil {
-=======
-			if ld, _ = mb.rebuildState(); ld != nil {
->>>>>>> 887a4ae6
 				fs.rebuildStateLocked(ld)
 			}
 		}
@@ -3520,12 +3513,6 @@
 	if !needFSLock {
 		fs.mu.Unlock()
 	}
-<<<<<<< HEAD
-=======
-	if !needFSLock {
-		fs.mu.Unlock()
-	}
->>>>>>> 887a4ae6
 
 	// Storage updates.
 	if cb != nil {
@@ -4836,12 +4823,8 @@
 			continue
 		}
 
-<<<<<<< HEAD
 		// Clear any erase bits.
 		erased := seq&ebit != 0
-=======
-		// Clear erase bit.
->>>>>>> 887a4ae6
 		seq = seq &^ ebit
 
 		// We defer checksum checks to individual msg cache lookups to amortorize costs and
